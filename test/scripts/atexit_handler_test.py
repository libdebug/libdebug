--- conflicted
+++ resolved
@@ -4,9 +4,7 @@
 # Licensed under the MIT license. See LICENSE file in the project root for details.
 #
 
-import os
 import psutil
-import signal
 from unittest import TestCase
 from utils.binary_utils import RESOLVE_EXE
 from pwn import process
@@ -125,34 +123,6 @@
 
         _cleanup_internal_debugger()
 
-<<<<<<< HEAD
-        # The process should now be dead
-        self.assertIsNotNone(p.poll(block=False))
-
-        d.terminate()
-
-    def test_attach_detach_2(self):
-        p = process(RESOLVE_EXE("infinite_loop_test"))
-
-        d = debugger(kill_on_exit=False)
-
-        d.attach(p.pid)
-
-        p.sendline(b"3")
-
-        d.step()
-        d.step()
-
-        d.detach()
-
-        # If the process is still running, poll() should return None
-        self.assertIsNone(p.poll(block=False))
-
-        _cleanup_internal_debugger()
-
-        # We set kill_on_exit to False, so the process should still be alive
-=======
->>>>>>> b12556c4
         # The process should still be alive
         self.assertIsNone(p.poll(block=False))
         
@@ -161,13 +131,9 @@
         # The process should now be dead
         self.assertIsNotNone(p.poll(block=False))
 
-<<<<<<< HEAD
-        d.terminate()
-
-    def test_attach_detach_3(self):
-=======
+        d.terminate()
+
     def test_attach_detach_2(self):
->>>>>>> b12556c4
         p = process(RESOLVE_EXE("infinite_loop_test"))
 
         d = debugger(kill_on_exit=False)
@@ -184,17 +150,19 @@
         # If the process is still running, poll() should return None
         self.assertIsNone(p.poll(block=False))
 
-<<<<<<< HEAD
-        d.kill_on_exit = True
-
-        _cleanup_internal_debugger()
-
-        # The process should now be dead
-        self.assertIsNotNone(p.poll(block=False))
-
-        d.terminate()
-
-    def test_attach_detach_4(self):
+        _cleanup_internal_debugger()
+
+        # The process should still be alive
+        self.assertIsNone(p.poll(block=False))
+
+        p.kill()
+
+        # The process should now be dead
+        self.assertIsNotNone(p.poll(block=False))
+
+        d.terminate()
+
+    def test_attach_1(self):
         p = process(RESOLVE_EXE("infinite_loop_test"))
 
         d = debugger()
@@ -206,66 +174,33 @@
         d.step()
         d.step()
 
-        d.detach()
-
         # If the process is still running, poll() should return None
         self.assertIsNone(p.poll(block=False))
 
-        d.kill_on_exit = False
-
-=======
->>>>>>> b12556c4
-        _cleanup_internal_debugger()
-
-        # The process should still be alive
-        self.assertIsNone(p.poll(block=False))
+        _cleanup_internal_debugger()
+
+        # The process should now be dead
+        self.assertIsNotNone(p.poll(block=False))
+
+        d.terminate()
+
+    def test_attach_2(self):
+        p = process(RESOLVE_EXE("infinite_loop_test"))
+
+        d = debugger()
+
+        d.attach(p.pid)
+
+        p.sendline(b"3")
+
+        d.step()
+        d.step()
 
         p.kill()
 
         # The process should now be dead
         self.assertIsNotNone(p.poll(block=False))
 
-        d.terminate()
-
-    def test_attach_1(self):
-        p = process(RESOLVE_EXE("infinite_loop_test"))
-
-        d = debugger()
-
-        d.attach(p.pid)
-
-        p.sendline(b"3")
-
-        d.step()
-        d.step()
-
-        # If the process is still running, poll() should return None
-        self.assertIsNone(p.poll(block=False))
-
-        _cleanup_internal_debugger()
-
-        # The process should now be dead
-        self.assertIsNotNone(p.poll(block=False))
-
-        d.terminate()
-
-    def test_attach_2(self):
-        p = process(RESOLVE_EXE("infinite_loop_test"))
-
-        d = debugger()
-
-        d.attach(p.pid)
-
-        p.sendline(b"3")
-
-        d.step()
-        d.step()
-
-        p.kill()
-
-        # The process should now be dead
-        self.assertIsNotNone(p.poll(block=False))
-
         # Even if we kill the process, the next call should not raise an exception
         _cleanup_internal_debugger()
 
