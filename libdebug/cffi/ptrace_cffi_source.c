--- conflicted
+++ resolved
@@ -17,7 +17,6 @@
 #include <sys/wait.h>
 
 // Run some static assertions to ensure that the fp types are correct
-<<<<<<< HEAD
 #ifdef ARCH_AMD64
     #ifndef FPREGS_AVX
         #error "FPREGS_AVX must be defined"
@@ -28,32 +27,14 @@
     #endif
 
     #if (FPREGS_AVX == 0)
-        _Static_assert(sizeof(struct fp_regs_struct) == 520, "user_fpregs_struct size is not 512 bytes");
+        _Static_assert((sizeof(struct fp_regs_struct) - offsetof(struct fp_regs_struct, padding0)) == 512, "user_fpregs_struct size is not 512 bytes");
     #elif (FPREGS_AVX == 1)
-        _Static_assert(sizeof(struct fp_regs_struct) == 904, "user_fpregs_struct size is not 896 bytes");
+        _Static_assert((sizeof(struct fp_regs_struct) - offsetof(struct fp_regs_struct, padding0)) == 896, "user_fpregs_struct size is not 896 bytes");
     #elif (FPREGS_AVX == 2)
-        _Static_assert(sizeof(struct fp_regs_struct) == 2704, "user_fpregs_struct size is not 2696 bytes");
+        _Static_assert((sizeof(struct fp_regs_struct) - offsetof(struct fp_regs_struct, padding0)) == 2696, "user_fpregs_struct size is not 2696 bytes");
     #else
         #error "FPREGS_AVX must be 0, 1 or 2"
     #endif
-=======
-#ifndef FPREGS_AVX
-    #error "FPREGS_AVX must be defined"
-#endif
-
-#ifndef XSAVE
-    #error "XSAVE must be defined"
-#endif
-
-#if (FPREGS_AVX == 0)
-    _Static_assert((sizeof(struct fp_regs_struct) - offsetof(struct fp_regs_struct, padding0)) == 512, "user_fpregs_struct size is not 512 bytes");
-#elif (FPREGS_AVX == 1)
-    _Static_assert((sizeof(struct fp_regs_struct) - offsetof(struct fp_regs_struct, padding0)) == 896, "user_fpregs_struct size is not 896 bytes");
-#elif (FPREGS_AVX == 2)
-    _Static_assert((sizeof(struct fp_regs_struct) - offsetof(struct fp_regs_struct, padding0)) == 2696, "user_fpregs_struct size is not 2696 bytes");
-#else
-    #error "FPREGS_AVX must be 0, 1 or 2"
->>>>>>> d18710a6
 #endif
 
 struct ptrace_hit_bp {
@@ -82,11 +63,7 @@
 
 struct thread {
     int tid;
-<<<<<<< HEAD
     struct ptrace_regs_struct regs;
-=======
-    struct user_regs_struct regs;
->>>>>>> d18710a6
     struct fp_regs_struct fpregs;
     int signal_to_forward;
     struct thread *next;
@@ -106,7 +83,6 @@
     _Bool handle_syscall_enabled;
 };
 
-<<<<<<< HEAD
 #ifdef ARCH_AMD64
 int getregs(int tid, struct ptrace_regs_struct *regs)
 {
@@ -413,8 +389,6 @@
 }
 #endif
 
-=======
->>>>>>> d18710a6
 struct thread *get_thread(struct global_state *state, int tid)
 {
     struct thread *t = state->t_HEAD;
@@ -437,92 +411,58 @@
     return NULL;
 }
 
-<<<<<<< HEAD
 #ifdef ARCH_AMD64
-void get_fp_regs(struct global_state *state, int tid)
-{
-    struct thread *t = get_thread(state, tid);
-
-    if (t == NULL) {
-        perror("Thread not found");
-        return;
-    }
-
-=======
 void get_fp_regs(int tid, struct fp_regs_struct *fpregs)
 {
->>>>>>> d18710a6
     #if (XSAVE == 0)
 
     #else
         struct iovec iov;
 
-<<<<<<< HEAD
-        iov.iov_base = (unsigned char *)(&t->fpregs) + offsetof(struct fp_regs_struct, padding0);
-        iov.iov_len = sizeof(struct fp_regs_struct) - sizeof(unsigned long);
-=======
         iov.iov_base = (unsigned char *)(fpregs) + offsetof(struct fp_regs_struct, padding0);
         iov.iov_len = sizeof(struct fp_regs_struct) - offsetof(struct fp_regs_struct, padding0);
->>>>>>> d18710a6
 
         if (ptrace(PTRACE_GETREGSET, tid, NT_X86_XSTATE, &iov) == -1) {
             perror("ptrace_getregset_xstate");
         }
     #endif
-<<<<<<< HEAD
-}
-
-void set_fp_regs(struct global_state *state, int tid)
-{
-    struct thread *t = get_thread(state, tid);
-
-    if (t == NULL) {
-        perror("Thread not found");
-        return;
-    }
-
-=======
 
     fpregs->fresh = 1;
 }
 
 void set_fp_regs(int tid, struct fp_regs_struct *fpregs)
 {
->>>>>>> d18710a6
     #if (XSAVE == 0)
 
     #else
         struct iovec iov;
 
-<<<<<<< HEAD
-        iov.iov_base = (unsigned char *)(&t->fpregs) + offsetof(struct fp_regs_struct, padding0);
-        iov.iov_len = sizeof(struct fp_regs_struct) - sizeof(unsigned long);
-=======
         iov.iov_base = (unsigned char *)(fpregs) + offsetof(struct fp_regs_struct, padding0);
         iov.iov_len = sizeof(struct fp_regs_struct) - offsetof(struct fp_regs_struct, padding0);
->>>>>>> d18710a6
 
         if (ptrace(PTRACE_SETREGSET, tid, NT_X86_XSTATE, &iov) == -1) {
             perror("ptrace_setregset_xstate");
         }
     #endif
-<<<<<<< HEAD
+
+    fpregs->dirty = 0;
+    fpregs->fresh = 0;
+}
+
+void check_and_set_fp_regs(struct thread *t)
+{
+    if (t->fpregs.dirty) {
+        set_fp_regs(t->tid, &t->fpregs);
+    }
 }
 #endif
 
 #ifdef ARCH_AARCH64
-void get_fp_regs(struct global_state *state, int tid)
-{
-    struct thread *t = get_thread(state, tid);
-
-    if (t == NULL) {
-        perror("Thread not found");
-        return;
-    }
-
+void get_fp_regs(int tid, struct fp_regs_struct *fpregs)
+{
     struct iovec iov;
 
-    iov.iov_base = (unsigned char *)(&t->fpregs);
+    iov.iov_base = (unsigned char *)(fpregs);
     iov.iov_len = sizeof(struct fp_regs_struct);
 
     if (ptrace(PTRACE_GETREGSET, tid, NT_FPREGSET, &iov) == -1) {
@@ -530,18 +470,11 @@
     }
 }
 
-void set_fp_regs(struct global_state *state, int tid)
-{
-    struct thread *t = get_thread(state, tid);
-
-    if (t == NULL) {
-        perror("Thread not found");
-        return;
-    }
-
+void get_fp_regs(int tid, struct fp_regs_struct *fpregs)
+{
     struct iovec iov;
 
-    iov.iov_base = (unsigned char *)(&t->fpregs);
+    iov.iov_base = (unsigned char *)(fpregs);
     iov.iov_len = sizeof(struct fp_regs_struct);
 
     if (ptrace(PTRACE_SETREGSET, tid, NT_FPREGSET, &iov) == -1) {
@@ -551,21 +484,6 @@
 #endif
 
 struct ptrace_regs_struct *register_thread(struct global_state *state, int tid)
-=======
-
-    fpregs->dirty = 0;
-    fpregs->fresh = 0;
-}
-
-void check_and_set_fp_regs(struct thread *t)
-{
-    if (t->fpregs.dirty) {
-        set_fp_regs(t->tid, &t->fpregs);
-    }
-}
-
-struct user_regs_struct *register_thread(struct global_state *state, int tid)
->>>>>>> d18710a6
 {
     // Verify if the thread is already registered
     struct thread *t = state->t_HEAD;
@@ -578,19 +496,13 @@
     t->tid = tid;
     t->signal_to_forward = 0;
 
-<<<<<<< HEAD
 #ifdef ARCH_AMD64
     t->fpregs.type = FPREGS_AVX;
 #endif
-
-    getregs(tid, &t->regs);
-=======
-    t->fpregs.type = FPREGS_AVX;
     t->fpregs.dirty = 0;
     t->fpregs.fresh = 0;
 
-    ptrace(PTRACE_GETREGS, tid, NULL, &t->regs);
->>>>>>> d18710a6
+    getregs(tid, &t->regs);
 
     t->next = state->t_HEAD;
     state->t_HEAD = t;
@@ -699,12 +611,8 @@
             waitpid(t->tid, NULL, 0);
 
             // set the registers again, as the first time it failed
-<<<<<<< HEAD
             setregs(t->tid, &t->regs);
-=======
-            ptrace(PTRACE_SETREGS, t->tid, NULL, &t->regs);
             check_and_set_fp_regs(t);
->>>>>>> d18710a6
         }
 
         // Be sure that the thread will not run during gdb reattachment
