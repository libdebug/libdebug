#
# This file is part of libdebug Python library (https://github.com/libdebug/libdebug).
# Copyright (c) 2024 Roberto Alessandro Bertolini, Gabriele Digregorio. All rights reserved.
# Licensed under the MIT license. See LICENSE file in the project root for details.
#

from __future__ import annotations

from typing import TYPE_CHECKING

from libdebug.utils.ansi_escape_codes import ANSIColors
from libdebug.utils.syscall_utils import (
    resolve_syscall_arguments,
    resolve_syscall_name,
)

if TYPE_CHECKING:
    from libdebug.state.thread_context import ThreadContext


def pprint_on_enter(t: ThreadContext, syscall_number: int, **kwargs: int) -> None:
    """Function that will be called when a syscall is entered in pretty print mode.

    Args:
        t (ThreadContext): the thread context.
        syscall_number (int): the syscall number.
        **kwargs (bool): the keyword arguments.
    """
    syscall_name = resolve_syscall_name(t._internal_debugger.arch, syscall_number)
    syscall_args = resolve_syscall_arguments(t._internal_debugger.arch, syscall_number)

    values = [
        t.syscall_arg0,
        t.syscall_arg1,
        t.syscall_arg2,
        t.syscall_arg3,
        t.syscall_arg4,
        t.syscall_arg5,
    ]

    # Print the thread id
    header = f"{ANSIColors.BOLD}{t.tid}{ANSIColors.RESET} "

    if "old_args" in kwargs:
        old_args = kwargs["old_args"]
        entries = [
            f"{arg} = {ANSIColors.BRIGHT_YELLOW}0x{value:x}{ANSIColors.DEFAULT_COLOR}"
            if old_value == value
            else f"{arg} = {ANSIColors.STRIKE}{ANSIColors.BRIGHT_YELLOW}0x{old_value:x}{ANSIColors.RESET} {ANSIColors.BRIGHT_YELLOW}0x{value:x}{ANSIColors.DEFAULT_COLOR}"
            for arg, value, old_value in zip(syscall_args, values, old_args, strict=False)
            if arg is not None
        ]
    else:
        entries = [
            f"{arg} = {ANSIColors.BRIGHT_YELLOW}0x{value:x}{ANSIColors.DEFAULT_COLOR}"
            for arg, value in zip(syscall_args, values, strict=False)
            if arg is not None
        ]

    hijacked = kwargs.get("hijacked", False)
    user_handled = kwargs.get("callback", False)
    hijacker = kwargs.get("hijacker", None)
    if hijacked:
        print(
            f"{header}{ANSIColors.RED}(hijacked) {ANSIColors.STRIKE}{ANSIColors.BLUE}{syscall_name}{ANSIColors.DEFAULT_COLOR}({', '.join(entries)}){ANSIColors.RESET}",
        )
    elif user_handled:
        print(
            f"{header}{ANSIColors.RED}(callback) {ANSIColors.BLUE}{syscall_name}{ANSIColors.DEFAULT_COLOR}({', '.join(entries)}) = ",
<<<<<<< HEAD
=======
            end="",
        )
    elif hijacker:
        print(
            f"{header}{ANSIColors.RED}(executed) {ANSIColors.BLUE}{syscall_name}{ANSIColors.DEFAULT_COLOR}({', '.join(entries)}) = ",
>>>>>>> 6e6a68e6
            end="",
        )
    else:
        print(
            f"{header}{ANSIColors.BLUE}{syscall_name}{ANSIColors.DEFAULT_COLOR}({', '.join(entries)}) = ",
            end="",
        )


def pprint_on_exit(syscall_return: int | tuple[int, int]) -> None:
    """Function that will be called when a syscall is exited in pretty print mode.

    Args:
        syscall_return (int | list[int]): the syscall return value.
    """
    if isinstance(syscall_return, tuple):
        print(
            f"{ANSIColors.YELLOW}{ANSIColors.STRIKE}0x{syscall_return[0]:x}{ANSIColors.RESET} {ANSIColors.YELLOW}0x{syscall_return[1]:x}{ANSIColors.RESET}",
        )
    else:
        print(f"{ANSIColors.YELLOW}0x{syscall_return:x}{ANSIColors.RESET}")<|MERGE_RESOLUTION|>--- conflicted
+++ resolved
@@ -67,14 +67,11 @@
     elif user_handled:
         print(
             f"{header}{ANSIColors.RED}(callback) {ANSIColors.BLUE}{syscall_name}{ANSIColors.DEFAULT_COLOR}({', '.join(entries)}) = ",
-<<<<<<< HEAD
-=======
             end="",
         )
     elif hijacker:
         print(
             f"{header}{ANSIColors.RED}(executed) {ANSIColors.BLUE}{syscall_name}{ANSIColors.DEFAULT_COLOR}({', '.join(entries)}) = ",
->>>>>>> 6e6a68e6
             end="",
         )
     else:
