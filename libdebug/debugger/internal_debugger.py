#
# This file is part of libdebug Python library (https://github.com/libdebug/libdebug).
# Copyright (c) 2023-2025 Roberto Alessandro Bertolini, Gabriele Digregorio, Francesco Panebianco. All rights reserved.
# Licensed under the MIT license. See LICENSE file in the project root for details.
#


from __future__ import annotations

import functools
import os
import signal
import sys
from pathlib import Path
from queue import Queue
from signal import SIGKILL, SIGSTOP, SIGTRAP
from subprocess import DEVNULL, CalledProcessError, Popen, check_call
from tempfile import NamedTemporaryFile
from threading import Thread, current_thread
from typing import TYPE_CHECKING

from psutil import STATUS_ZOMBIE, Error, Process, ZombieProcess, process_iter

from libdebug.architectures.breakpoint_validator import validate_hardware_breakpoint
from libdebug.architectures.syscall_hijacker import SyscallHijacker
from libdebug.builtin.antidebug_syscall_handler import on_enter_ptrace, on_exit_ptrace
from libdebug.builtin.pretty_print_syscall_handler import (
    pprint_on_enter,
    pprint_on_exit,
)
from libdebug.data.breakpoint import Breakpoint
from libdebug.data.gdb_resume_event import GdbResumeEvent
from libdebug.data.signal_catcher import SignalCatcher
from libdebug.data.syscall_handler import SyscallHandler
from libdebug.data.terminals import TerminalTypes
from libdebug.debugger.debugger import Debugger
from libdebug.debugger.internal_debugger_instance_manager import (
    extend_internal_debugger,
    link_to_internal_debugger,
    remove_internal_debugger_refs,
)
from libdebug.interfaces.interface_helper import provide_debugging_interface
from libdebug.liblog import liblog
from libdebug.memory.chunked_memory_view import ChunkedMemoryView
from libdebug.memory.direct_memory_view import DirectMemoryView
from libdebug.memory.process_memory_manager import ProcessMemoryManager
from libdebug.snapshots.process.process_snapshot import ProcessSnapshot
from libdebug.snapshots.serialization.serialization_helper import SerializationHelper
from libdebug.state.resume_context import ResumeContext
from libdebug.utils.arch_mappings import map_arch
from libdebug.utils.debugger_wrappers import (
    background_alias,
    change_state_function_process,
    change_state_function_thread,
)
from libdebug.utils.debugging_utils import (
    normalize_and_validate_address,
    resolve_symbol_in_maps,
)
from libdebug.utils.elf_utils import get_all_symbols
from libdebug.utils.file_utils import ensure_file_executable
from libdebug.utils.libcontext import libcontext
from libdebug.utils.platform_utils import get_platform_gp_register_size
from libdebug.utils.pprint_primitives import pprint_maps_util, pprint_memory_util
from libdebug.utils.signal_utils import (
    resolve_signal_name,
    resolve_signal_number,
)
from libdebug.utils.syscall_utils import (
    get_all_syscall_numbers,
    resolve_syscall_name,
    resolve_syscall_number,
)

if TYPE_CHECKING:
    from collections.abc import Callable
    from typing import Any

    from libdebug.commlink.pipe_manager import PipeManager
    from libdebug.data.memory_map import MemoryMap
    from libdebug.data.memory_map_list import MemoryMapList
    from libdebug.data.registers import Registers
    from libdebug.data.symbol import Symbol
    from libdebug.data.symbol_list import SymbolList
    from libdebug.interfaces.debugging_interface import DebuggingInterface
    from libdebug.memory.abstract_memory_view import AbstractMemoryView
    from libdebug.snapshots.snapshot import Snapshot
    from libdebug.state.thread_context import ThreadContext

THREAD_TERMINATE = -1
GDB_GOBACK_LOCATION = str((Path(__file__).parent.parent / "utils" / "gdb.py").resolve())


class InternalDebugger:
    """A class that holds the global debugging state."""

    aslr_enabled: bool
    """A flag that indicates if ASLR is enabled or not."""

    arch: str
    """The architecture of the debugged process."""

    argv: list[str]
    """The command line arguments of the debugged process."""

    env: dict[str, str] | None
    """The environment variables of the debugged process."""

    escape_antidebug: bool
    """A flag that indicates if the debugger should escape anti-debugging techniques."""

    fast_memory: bool
    """A flag that indicates if the debugger should use a faster memory access method."""

    autoreach_entrypoint: bool
    """A flag that indicates if the debugger should automatically reach the entry point of the debugged process."""

    auto_interrupt_on_command: bool
    """A flag that indicates if the debugger should automatically interrupt the debugged process when a command is issued."""

    follow_children: bool
    """A flag that indicates if the debugger should follow child processes creating a new debugger for each one."""

    breakpoints: dict[int, Breakpoint]
    """A dictionary of all the breakpoints set on the process. Key: the address of the breakpoint."""

    handled_syscalls: dict[int, SyscallHandler]
    """A dictionary of all the syscall handled in the process. Key: the syscall number."""

    caught_signals: dict[int, SignalCatcher]
    """A dictionary of all the signals caught in the process. Key: the signal number."""

    signals_to_block: list[int]
    """The signals to not forward to the process."""

    syscalls_to_pprint: list[int] | None
    """The syscalls to pretty print."""

    syscalls_to_not_pprint: list[int] | None
    """The syscalls to not pretty print."""

    kill_on_exit: bool
    """A flag that indicates if the debugger should kill the debugged process when it exits."""

    threads: list[ThreadContext]
    """A list of all the threads of the debugged process."""

    process_id: int
    """The PID of the debugged process."""

    pipe_manager: PipeManager
    """The PipeManager used to communicate with the debugged process."""

    memory: AbstractMemoryView
    """The memory view of the debugged process."""

    debugging_interface: DebuggingInterface
    """The debugging interface used to communicate with the debugged process."""

    instanced: bool = False
    """Whether the process was started and has not been killed yet."""

    is_debugging: bool = False
    """Whether the debugger is currently debugging a process."""

    children: list[Debugger]
    """The list of child debuggers."""

    pprint_syscalls: bool
    """A flag that indicates if the debugger should pretty print syscalls."""

    resume_context: ResumeContext
    """Context that indicates if the debugger should resume the debugged process."""

    debugger: Debugger
    """The debugger object."""

    stdin_settings_backup: list[Any]
    """The backup of the stdin settings. Used to restore the original settings after possible conflicts due to the pipe manager interacactive mode."""

    __polling_thread: Thread | None
    """The background thread used to poll the process for state change."""

    __polling_thread_command_queue: Queue | None
    """The queue used to send commands to the background thread."""

    __polling_thread_response_queue: Queue | None
    """The queue used to receive responses from the background thread."""

    _is_running: bool
    """The overall state of the debugged process. True if the process is running, False otherwise."""

    _is_migrated_to_gdb: bool
    """A flag that indicates if the debuggee was migrated to GDB."""

    _fast_memory: DirectMemoryView
    """The memory view of the debugged process using the fast memory access method."""

    _slow_memory: ChunkedMemoryView
    """The memory view of the debugged process using the slow memory access method."""

    _snapshot_count: int
    """The counter used to assign an ID to each snapshot."""

    def __init__(self: InternalDebugger) -> None:
        """Initialize the context."""
        # These must be reinitialized on every call to "debugger"
        self.aslr_enabled = False
        self.autoreach_entrypoint = True
        self.argv = []
        self.env = {}
        self.escape_antidebug = False
        self.breakpoints = {}
        self.handled_syscalls = {}
        self.caught_signals = {}
        self.syscalls_to_pprint = None
        self.syscalls_to_not_pprint = None
        self.signals_to_block = []
        self.pprint_syscalls = False
        self.pipe_manager = None
        self.process_id = 0
        self.threads = []
        self.instanced = False
        self.is_debugging = False
        self._is_running = False
        self._is_migrated_to_gdb = False
        self.resume_context = ResumeContext()
        self.stdin_settings_backup = []
        self.arch = map_arch(libcontext.platform)
        self.kill_on_exit = True
        self._process_memory_manager = ProcessMemoryManager()
        self.fast_memory = True
        self.__polling_thread_command_queue = Queue()
        self.__polling_thread_response_queue = Queue()
        self._snapshot_count = 0
        self.serialization_helper = SerializationHelper()
        self.children = []

    def clear(self: InternalDebugger) -> None:
        """Reinitializes the context, so it is ready for a new run."""
        # These must be reinitialized on every call to "run"
        self.breakpoints.clear()
        self.handled_syscalls.clear()
        self.caught_signals.clear()
        self.syscalls_to_pprint = None
        self.syscalls_to_not_pprint = None
        self.signals_to_block.clear()
        self.pprint_syscalls = False
        self.pipe_manager = None
        self.process_id = 0

        for t in self.threads:
            del t.regs.register_file
            del t.regs._fp_register_file

        self.threads.clear()
        self.instanced = False
        self.is_debugging = False
        self._is_running = False
        self.resume_context.clear()
        self.children.clear()

    def start_up(self: InternalDebugger) -> None:
        """Starts up the context."""
        # The context is linked to itself
        link_to_internal_debugger(self, self)

        self.start_processing_thread()
        with extend_internal_debugger(self):
            self.debugging_interface = provide_debugging_interface()
            self._fast_memory = DirectMemoryView(self._fast_read_memory, self._fast_write_memory)
            self._slow_memory = ChunkedMemoryView(
                self._peek_memory,
                self._poke_memory,
                unit_size=get_platform_gp_register_size(libcontext.platform),
            )

    def start_processing_thread(self: InternalDebugger) -> None:
        """Starts the thread that will poll the traced process for state change."""
        # Set as daemon so that the Python interpreter can exit even if the thread is still running
        self.__polling_thread = Thread(
            target=self.__polling_thread_function,
            name="libdebug__polling_thread",
            daemon=True,
        )
        self.__polling_thread.start()

    def _background_invalid_call(self: InternalDebugger, *_: ..., **__: ...) -> None:
        """Raises an error when an invalid call is made in background mode."""
        raise RuntimeError("This method is not available in a callback.")

    def run(self: InternalDebugger, redirect_pipes: bool = True) -> PipeManager | None:
        """Starts the process and waits for it to stop.

        Args:
            redirect_pipes (bool): Whether to hook and redirect the pipes of the process to a PipeManager.
        """
        if not self.argv:
            raise RuntimeError("No binary file specified.")

        ensure_file_executable(self.argv[0])

        if self.is_debugging:
            liblog.debugger("Process already running, stopping it before restarting.")
            self.kill()
        if self.threads:
            self.clear()

        self.debugging_interface.reset()

        self.instanced = True
        self.is_debugging = True

        if not self.__polling_thread_command_queue.empty():
            raise RuntimeError("Polling thread command queue not empty.")

        self.__polling_thread_command_queue.put((self.__threaded_run, (redirect_pipes,)))

        self._join_and_check_status()

        if self.escape_antidebug:
            liblog.debugger("Enabling anti-debugging escape mechanism.")
            self._enable_antidebug_escaping()

        if redirect_pipes and not self.pipe_manager:
            raise RuntimeError("Something went wrong during pipe initialization.")

        self._process_memory_manager.open(self.process_id)

        return self.pipe_manager

    def attach(self: InternalDebugger, pid: int) -> None:
        """Attaches to an existing process."""
        if self.is_debugging:
            liblog.debugger("Process already running, stopping it before restarting.")
            self.kill()
        if self.threads:
            self.clear()
            self.debugging_interface.reset()

        self.instanced = True
        self.is_debugging = True

        if not self.__polling_thread_command_queue.empty():
            raise RuntimeError("Polling thread command queue not empty.")

        self.__polling_thread_command_queue.put((self.__threaded_attach, (pid,)))

        self._join_and_check_status()

        self._process_memory_manager.open(self.process_id)

    def detach(self: InternalDebugger) -> None:
        """Detaches from the process."""
        if not self.is_debugging:
            raise RuntimeError("Process not running, cannot detach.")

        self._ensure_process_stopped()

        self.__polling_thread_command_queue.put((self.__threaded_detach, ()))

        self.is_debugging = False

        self._join_and_check_status()

        self._process_memory_manager.close()

    def set_child_debugger(self: InternalDebugger, child_pid: int) -> None:
        """Sets the child debugger after a fork.

        Args:
            child_pid (int): The PID of the child process.
        """
        # Create a new InternalDebugger instance for the child process with the same configuration
        # of the parent debugger
        child_internal_debugger = InternalDebugger()
        child_internal_debugger.argv = self.argv
        child_internal_debugger.env = self.env
        child_internal_debugger.aslr_enabled = self.aslr_enabled
        child_internal_debugger.autoreach_entrypoint = self.autoreach_entrypoint
        child_internal_debugger.auto_interrupt_on_command = self.auto_interrupt_on_command
        child_internal_debugger.escape_antidebug = self.escape_antidebug
        child_internal_debugger.fast_memory = self.fast_memory
        child_internal_debugger.kill_on_exit = self.kill_on_exit
        child_internal_debugger.follow_children = self.follow_children

        # Create the new Debugger instance for the child process
        child_debugger = Debugger()
        child_debugger.post_init_(child_internal_debugger)
        child_internal_debugger.debugger = child_debugger
        child_debugger.arch = self.arch

        # Attach to the child process with the new debugger
        child_internal_debugger.attach(child_pid)
        self.children.append(child_debugger)
        liblog.debugger(
            "Child process with pid %d registered to the parent debugger (pid %d)",
            child_pid,
            self.process_id,
        )

    @background_alias(_background_invalid_call)
    def kill(self: InternalDebugger) -> None:
        """Kills the process."""
        if not self.is_debugging:
            raise RuntimeError("No process currently debugged, cannot kill.")
        try:
            self._ensure_process_stopped()
        except (OSError, RuntimeError):
            # This exception might occur if the process has already died
            liblog.debugger("OSError raised during kill")

        self._process_memory_manager.close()

        self.__polling_thread_command_queue.put((self.__threaded_kill, ()))

        self.instanced = False
        self.is_debugging = False

        self.set_all_threads_as_dead()

        if self.pipe_manager:
            self.pipe_manager.close()

        self._join_and_check_status()

    def terminate(self: InternalDebugger) -> None:
        """Interrupts the process, kills it and then terminates the background thread.

        The debugger object will not be usable after this method is called.
        This method should only be called to free up resources when the debugger object is no longer needed.
        """
        if self.instanced and self.running:
            try:
                self.interrupt()
            except ProcessLookupError:
                # The process has already been killed by someone or something else
                liblog.debugger("Interrupting process failed: already terminated")

        if self.instanced and self.is_debugging:
            try:
                self.kill()
            except ProcessLookupError:
                # The process has already been killed by someone or something else
                liblog.debugger("Killing process failed: already terminated")

        self.instanced = False
        self.is_debugging = False

        if self.__polling_thread is not None:
            self.__polling_thread_command_queue.put((THREAD_TERMINATE, ()))
            self.__polling_thread.join()
            del self.__polling_thread
            self.__polling_thread = None

        # Remove elemement from internal_debugger_holder to avoid memleaks
        remove_internal_debugger_refs(self)

        # Clean up the register accessors
        for thread in self.threads:
            thread._register_holder.cleanup()

    @background_alias(_background_invalid_call)
    @change_state_function_process
    def cont(self: InternalDebugger) -> None:
        """Continues the process.

        Args:
            auto_wait (bool, optional): Whether to automatically wait for the process to stop after continuing. Defaults to True.
        """
        self.__polling_thread_command_queue.put((self.__threaded_cont, ()))

        self._join_and_check_status()

        self.__polling_thread_command_queue.put((self.__threaded_wait, ()))

    @background_alias(_background_invalid_call)
    def interrupt(self: InternalDebugger) -> None:
        """Interrupts the process."""
        if not self.is_debugging:
            raise RuntimeError("Process not running, cannot interrupt.")

        # We have to ensure that at least one thread is alive before executing the method
        if self.threads[0].dead:
            raise RuntimeError("All threads are dead.")

        if not self.running:
            return

        self.resume_context.force_interrupt = True
        os.kill(self.process_id, SIGSTOP)

        self.wait()

    @background_alias(_background_invalid_call)
    def wait(self: InternalDebugger) -> None:
        """Waits for the process to stop."""
        if not self.is_debugging:
            raise RuntimeError("Process not running, cannot wait.")

        self._join_and_check_status()

        if self.threads[0].dead or not self.running:
            # Most of the time the function returns here, as there was a wait already
            # queued by the previous command
            return

        self.__polling_thread_command_queue.put((self.__threaded_wait, ()))

        self._join_and_check_status()

    @property
    @change_state_function_process
    def maps(self: InternalDebugger) -> MemoryMapList[MemoryMap]:
        """Returns the memory maps of the process."""
        self._ensure_process_stopped()
        return self.debugging_interface.get_maps()

    @property
    @change_state_function_process
    def memory(self: InternalDebugger) -> AbstractMemoryView:
        """The memory view of the debugged process."""
        return self._fast_memory if self.fast_memory else self._slow_memory

    def pprint_maps(self: InternalDebugger) -> None:
        """Prints the memory maps of the process."""
        self._ensure_process_stopped()
        pprint_maps_util(self.maps)

    def pprint_memory(
        self: InternalDebugger,
        start: int,
        end: int,
        file: str = "hybrid",
        override_word_size: int | None = None,
        integer_mode: bool = False,
    ) -> None:
        """Pretty print the memory diff.

        Args:
            start (int): The start address of the memory diff.
            end (int): The end address of the memory diff.
            file (str, optional): The backing file for relative / absolute addressing. Defaults to "hybrid".
            override_word_size (int, optional): The word size to use for the diff in place of the ISA word size. Defaults to None.
            integer_mode (bool, optional): If True, the diff will be printed as hex integers (system endianness applies). Defaults to False.
        """
        if start > end:
            tmp = start
            start = end
            end = tmp

        word_size = get_platform_gp_register_size(self.arch) if override_word_size is None else override_word_size

        # Resolve the address
        if file == "absolute":
            address_start = start
        elif file == "hybrid":
            try:
                # Try to resolve the address as absolute
                self.memory[start, 1, "absolute"]
                address_start = start
            except ValueError:
                # If the address is not in the maps, we use the binary file
                address_start = start + self.maps.filter("binary")[0].start
                file = "binary"
        else:
            map_file = self.maps.filter(file)[0]
            address_start = start + map_file.base
            file = map_file.backing_file if file != "binary" else "binary"

        extract = self.memory[start:end, file]

        file_info = f" (file: {file})" if file not in ("absolute", "hybrid") else ""
        print(f"Memory from {start:#x} to {end:#x}{file_info}:")

        pprint_memory_util(
            address_start,
            extract,
            word_size,
            self.maps,
            integer_mode=integer_mode,
        )

    @background_alias(_background_invalid_call)
    @change_state_function_process
    def breakpoint(
        self: InternalDebugger,
        position: int | str,
        hardware: bool = False,
        condition: str = "x",
        length: int = 1,
        callback: None | bool | Callable[[ThreadContext, Breakpoint], None] = None,
        file: str = "hybrid",
    ) -> Breakpoint:
        """Sets a breakpoint at the specified location.

        Args:
            position (int | bytes): The location of the breakpoint.
            hardware (bool, optional): Whether the breakpoint should be hardware-assisted or purely software. Defaults to False.
            condition (str, optional): The trigger condition for the breakpoint. Defaults to None.
            length (int, optional): The length of the breakpoint. Only for watchpoints. Defaults to 1.
            callback (None | bool | Callable[[ThreadContext, Breakpoint], None], optional): A callback to be called when the breakpoint is hit. If True, an empty callback will be set. Defaults to None.
            file (str, optional): The user-defined backing file to resolve the address in. Defaults to "hybrid" (libdebug will first try to solve the address as an absolute address, then as a relative address w.r.t. the "binary" map file).
        """
        if isinstance(position, str):
            address = self.resolve_symbol(position, file)
        else:
            address = self.resolve_address(position, file)
            position = hex(address)

        if condition != "x" and not hardware:
            raise ValueError("Breakpoint condition is supported only for hardware watchpoints.")

        if callback is True:

            def callback(_: ThreadContext, __: Breakpoint) -> None:
                pass

        bp = Breakpoint(address, position, 0, hardware, callback, condition.lower(), length)

        if hardware:
            validate_hardware_breakpoint(self.arch, bp)

        link_to_internal_debugger(bp, self)

        self.__polling_thread_command_queue.put((self.__threaded_breakpoint, (bp,)))

        self._join_and_check_status()

        # the breakpoint should have been set by interface
        if address not in self.breakpoints:
            raise RuntimeError("Something went wrong while inserting the breakpoint.")

        return bp

    @background_alias(_background_invalid_call)
    @change_state_function_process
    def catch_signal(
        self: InternalDebugger,
        signal: int | str,
        callback: None | bool | Callable[[ThreadContext, SignalCatcher], None] = None,
        recursive: bool = False,
    ) -> SignalCatcher:
        """Catch a signal in the target process.

        Args:
            signal (int | str): The signal to catch. If "*", "ALL", "all" or -1 is passed, all signals will be caught.
            callback (None | bool | Callable[[ThreadContext, SignalCatcher], None], optional): A callback to be called when the signal is caught. If True, an empty callback will be set. Defaults to None.
            recursive (bool, optional): Whether, when the signal is hijacked with another one, the signal catcher associated with the new signal should be considered as well. Defaults to False.

        Returns:
            SignalCatcher: The SignalCatcher object.
        """
        if isinstance(signal, str):
            signal_number = resolve_signal_number(signal)
        elif isinstance(signal, int):
            signal_number = signal
        else:
            raise TypeError("signal must be an int or a str")

        match signal_number:
            case SIGKILL.value:
                raise ValueError(
                    f"Cannot catch SIGKILL ({signal_number}) as it cannot be caught or ignored. This is a kernel restriction.",
                )
            case SIGSTOP.value:
                raise ValueError(
                    f"Cannot catch SIGSTOP ({signal_number}) as it is used by the debugger or ptrace for their internal operations.",
                )
            case SIGTRAP.value:
                liblog.warning(
                    f"Catching SIGTRAP ({signal_number}) may interfere with libdebug operations as it is used by the debugger or ptrace for their internal operations. Use with care."
                )

        if signal_number in self.caught_signals:
            liblog.warning(
                f"Signal {resolve_signal_name(signal_number)} ({signal_number}) has already been caught. Overriding it.",
            )

        if not isinstance(recursive, bool):
            raise TypeError("recursive must be a boolean")

        if callback is True:

            def callback(_: ThreadContext, __: SignalCatcher) -> None:
                pass

        catcher = SignalCatcher(signal_number, callback, recursive)

        link_to_internal_debugger(catcher, self)

        self.__polling_thread_command_queue.put((self.__threaded_catch_signal, (catcher,)))

        self._join_and_check_status()

        return catcher

    @background_alias(_background_invalid_call)
    @change_state_function_process
    def hijack_signal(
        self: InternalDebugger,
        original_signal: int | str,
        new_signal: int | str,
        recursive: bool = False,
    ) -> SignalCatcher:
        """Hijack a signal in the target process.

        Args:
            original_signal (int | str): The signal to hijack. If "*", "ALL", "all" or -1 is passed, all signals will be hijacked.
            new_signal (int | str): The signal to hijack the original signal with.
            recursive (bool, optional): Whether, when the signal is hijacked with another one, the signal catcher associated with the new signal should be considered as well. Defaults to False.

        Returns:
            SignalCatcher: The SignalCatcher object.
        """
        if isinstance(original_signal, str):
            original_signal_number = resolve_signal_number(original_signal)
        else:
            original_signal_number = original_signal

        new_signal_number = resolve_signal_number(new_signal) if isinstance(new_signal, str) else new_signal

        if new_signal_number == -1:
            raise ValueError("Cannot hijack a signal with the 'ALL' signal.")

        if original_signal_number == new_signal_number:
            raise ValueError(
                "The original signal and the new signal must be different during hijacking.",
            )

        def callback(thread: ThreadContext, _: SignalCatcher) -> None:
            """The callback to execute when the signal is received."""
            thread.signal = new_signal_number

        return self.catch_signal(original_signal_number, callback, recursive)

    @background_alias(_background_invalid_call)
    @change_state_function_process
    def handle_syscall(
        self: InternalDebugger,
        syscall: int | str,
        on_enter: Callable[[ThreadContext, SyscallHandler], None] | None = None,
        on_exit: Callable[[ThreadContext, SyscallHandler], None] | None = None,
        recursive: bool = False,
    ) -> SyscallHandler:
        """Handle a syscall in the target process.

        Args:
            syscall (int | str): The syscall name or number to handle. If "*", "ALL", "all", or -1 is passed, all syscalls will be handled.
            on_enter (None | bool |Callable[[ThreadContext, SyscallHandler], None], optional): The callback to execute when the syscall is entered. If True, an empty callback will be set. Defaults to None.
            on_exit (None | bool | Callable[[ThreadContext, SyscallHandler], None], optional): The callback to execute when the syscall is exited. If True, an empty callback will be set. Defaults to None.
            recursive (bool, optional): Whether, when the syscall is hijacked with another one, the syscall handler associated with the new syscall should be considered as well. Defaults to False.

        Returns:
            SyscallHandler: The SyscallHandler object.
        """
        syscall_number = resolve_syscall_number(self.arch, syscall) if isinstance(syscall, str) else syscall

        if not isinstance(recursive, bool):
            raise TypeError("recursive must be a boolean")

        if on_enter is True:

            def on_enter(_: ThreadContext, __: SyscallHandler) -> None:
                pass

        if on_exit is True:

            def on_exit(_: ThreadContext, __: SyscallHandler) -> None:
                pass

        # Check if the syscall is already handled (by the user or by the pretty print handler)
        if syscall_number in self.handled_syscalls:
            handler = self.handled_syscalls[syscall_number]
            if handler.on_enter_user or handler.on_exit_user:
                liblog.warning(
                    f"Syscall {resolve_syscall_name(self.arch, syscall_number)} is already handled by a user-defined handler. Overriding it.",
                )
            handler.on_enter_user = on_enter
            handler.on_exit_user = on_exit
            handler.recursive = recursive
            handler.enabled = True
        else:
            handler = SyscallHandler(
                syscall_number,
                on_enter,
                on_exit,
                None,
                None,
                recursive,
            )

            link_to_internal_debugger(handler, self)

            self.__polling_thread_command_queue.put(
                (self.__threaded_handle_syscall, (handler,)),
            )

            self._join_and_check_status()

        return handler

    @background_alias(_background_invalid_call)
    @change_state_function_process
    def hijack_syscall(
        self: InternalDebugger,
        original_syscall: int | str,
        new_syscall: int | str,
        recursive: bool = True,
        **kwargs: int,
    ) -> SyscallHandler:
        """Hijacks a syscall in the target process.

        Args:
            original_syscall (int | str): The syscall name or number to hijack. If "*", "ALL", "all" or -1 is passed, all syscalls will be hijacked.
            new_syscall (int | str): The syscall name or number to hijack the original syscall with.
            recursive (bool, optional): Whether, when the syscall is hijacked with another one, the syscall handler associated with the new syscall should be considered as well. Defaults to False.
            **kwargs: (int, optional): The arguments to pass to the new syscall.

        Returns:
            SyscallHandler: The SyscallHandler object.
        """
        if set(kwargs) - SyscallHijacker.allowed_args:
            raise ValueError("Invalid keyword arguments in syscall hijack")

        if isinstance(original_syscall, str):
            original_syscall_number = resolve_syscall_number(self.arch, original_syscall)
        else:
            original_syscall_number = original_syscall

        new_syscall_number = (
            resolve_syscall_number(self.arch, new_syscall) if isinstance(new_syscall, str) else new_syscall
        )

        if new_syscall_number == -1:
            raise ValueError("Cannot hijack a syscall with the 'ALL' syscall.")

        if original_syscall_number == new_syscall_number:
            raise ValueError(
                "The original syscall and the new syscall must be different during hijacking.",
            )

        on_enter = SyscallHijacker().create_hijacker(
            new_syscall_number,
            **kwargs,
        )

        # Check if the syscall is already handled (by the user or by the pretty print handler)
        if original_syscall_number in self.handled_syscalls:
            handler = self.handled_syscalls[original_syscall_number]
            if handler.on_enter_user or handler.on_exit_user:
                liblog.warning(
                    f"Syscall {original_syscall_number} is already handled by a user-defined handler. Overriding it.",
                )
            handler.on_enter_user = on_enter
            handler.on_exit_user = None
            handler.recursive = recursive
            handler.enabled = True
        else:
            handler = SyscallHandler(
                original_syscall_number,
                on_enter,
                None,
                None,
                None,
                recursive,
            )

            link_to_internal_debugger(handler, self)

            self.__polling_thread_command_queue.put(
                (self.__threaded_handle_syscall, (handler,)),
            )

            self._join_and_check_status()

        return handler

    @background_alias(_background_invalid_call)
    @change_state_function_process
    def gdb(
        self: InternalDebugger,
        migrate_breakpoints: bool = True,
        open_in_new_process: bool = True,
        blocking: bool = True,
    ) -> GdbResumeEvent:
        """Migrates the current debugging session to GDB."""
        # TODO: not needed?
        self.interrupt()

        # Create the command file
        command_file = self._craft_gdb_migration_file(migrate_breakpoints)

        if open_in_new_process and libcontext.terminal:
            lambda_fun = self._open_gdb_in_new_process(command_file)
        elif open_in_new_process:
            self._auto_detect_terminal()
            if not libcontext.terminal:
                liblog.warning(
                    "Cannot auto-detect terminal. Please configure the terminal in libcontext.terminal. Opening gdb in the current shell.",
                )
                lambda_fun = self._open_gdb_in_shell(command_file)
            else:
                lambda_fun = self._open_gdb_in_new_process(command_file)
        else:
            lambda_fun = self._open_gdb_in_shell(command_file)

        resume_event = GdbResumeEvent(self, lambda_fun)

        self._is_migrated_to_gdb = True

        if blocking:
            resume_event.join()
            return None
        else:
            return resume_event

    def _auto_detect_terminal(self: InternalDebugger) -> None:
        """Auto-detects the terminal."""
        try:
            process = Process(self.process_id)
            while process:
                pname = process.name().lower()
                if terminal_command := TerminalTypes.get_command(pname):
                    libcontext.terminal = terminal_command
                    liblog.debugger(f"Auto-detected terminal: {libcontext.terminal}")
                process = process.parent()
        except Error:
            pass

    def _craft_gdb_migration_command(self: InternalDebugger, migrate_breakpoints: bool) -> str:
        """Crafts the command to migrate to GDB.

        Args:
            migrate_breakpoints (bool): Whether to migrate the breakpoints.

        Returns:
            str: The command to migrate to GDB.
        """
        gdb_command = f'/bin/gdb -q --pid {self.process_id} -ex "source {GDB_GOBACK_LOCATION} " -ex "ni" -ex "ni"'

        if not migrate_breakpoints:
            return gdb_command

        for bp in self.breakpoints.values():
            if bp.enabled:
                if bp.hardware and bp.condition == "rw":
                    gdb_command += f' -ex "awatch *(int{bp.length * 8}_t *) {bp.address:#x}"'
                elif bp.hardware and bp.condition == "w":
                    gdb_command += f' -ex "watch *(int{bp.length * 8}_t *) {bp.address:#x}"'
                elif bp.hardware:
                    gdb_command += f' -ex "hb *{bp.address:#x}"'
                else:
                    gdb_command += f' -ex "b *{bp.address:#x}"'

                if self.threads[0].instruction_pointer == bp.address and not bp.hardware:
                    # We have to enqueue an additional continue
                    gdb_command += ' -ex "ni"'

        return gdb_command

    def _craft_gdb_migration_file(self: InternalDebugger, migrate_breakpoints: bool) -> str:
        """Crafts the file to migrate to GDB.

        Args:
            migrate_breakpoints (bool): Whether to migrate the breakpoints.

        Returns:
            str: The path to the file.
        """
        # Different terminals accept what to run in different ways. To make this work with all terminals, we need to
        # create a temporary script that will run the command. This script will be executed by the terminal.
        command = self._craft_gdb_migration_command(migrate_breakpoints)
        with NamedTemporaryFile(delete=False, mode="w", suffix=".sh") as temp_file:
            temp_file.write("#!/bin/bash\n")
            temp_file.write(command)
            script_path = temp_file.name

        # Make the script executable
        Path.chmod(Path(script_path), 0o755)
        return script_path

    def _open_gdb_in_new_process(self: InternalDebugger, script_path: str) -> None:
        """Opens GDB in a new process following the configuration in libcontext.terminal.

        Args:
            script_path (str): The path to the script to run in the terminal.
        """
        # Check if the terminal has been configured correctly
        try:
            check_call([*libcontext.terminal, "uname"], stderr=DEVNULL, stdout=DEVNULL)
        except (CalledProcessError, FileNotFoundError) as err:
            raise RuntimeError(
                "Failed to open GDB in terminal. Check the terminal configuration in libcontext.terminal.",
            ) from err

        self.__polling_thread_command_queue.put((self.__threaded_gdb, ()))
        self._join_and_check_status()

        # Create the command to open the terminal and run the script
        command = [*libcontext.terminal, script_path]

        # Open GDB in a new terminal
        terminal_pid = Popen(command).pid

        # This is the command line that we are looking for
        cmdline_target = ["/bin/bash", script_path]

        self._wait_for_gdb(terminal_pid, cmdline_target)

        def wait_for_termination() -> None:
            liblog.debugger("Waiting for GDB process to terminate...")

            for proc in process_iter():
                try:
                    cmdline = proc.cmdline()
                except ZombieProcess:
                    # This is a zombie process, which psutil tracks but we cannot interact with
                    continue

                if cmdline_target == cmdline:
                    gdb_process = proc
                    break
            else:
                raise RuntimeError("GDB process not found.")

            while gdb_process.is_running() and gdb_process.status() != STATUS_ZOMBIE:
                # As the GDB process is in a different group, we do not have the authority to wait on it
                # So we must keep polling it until it is no longer running
                pass

        return wait_for_termination

    def _open_gdb_in_shell(self: InternalDebugger, script_path: str) -> None:
        """Open GDB in the current shell.

        Args:
            script_path (str): The path to the script to run in the terminal.
        """
        self.__polling_thread_command_queue.put((self.__threaded_gdb, ()))
        self._join_and_check_status()

        gdb_pid = os.fork()

        if gdb_pid == 0:  # This is the child process.
            os.execv("/bin/bash", ["/bin/bash", script_path])
            raise RuntimeError("Failed to execute GDB.")

        # This is the parent process.
        # Parent ignores SIGINT, so only GDB (child) receives it
        signal.signal(signal.SIGINT, signal.SIG_IGN)

        def wait_for_termination() -> None:
            # Wait for the child process to finish
            os.waitpid(gdb_pid, 0)

            # Reset the SIGINT behavior to default handling after child exits
            signal.signal(signal.SIGINT, signal.SIG_DFL)

        return wait_for_termination

    def _wait_for_gdb(self: InternalDebugger, terminal_pid: int, cmdline_target: list[str]) -> None:
        """Waits for GDB to open in the terminal.

        Args:
            terminal_pid (int): The PID of the terminal process.
            cmdline_target (list[str]): The command line that we are looking for.
        """
        # We need to wait for GDB to open in the terminal. However, different terminals have different behaviors
        # so we need to manually check if the terminal is still alive and if GDB has opened
        waiting_for_gdb = True
        terminal_alive = False
        scan_after_terminal_death = 0
        scan_after_terminal_death_max = 3
        while waiting_for_gdb:
            terminal_alive = False
            for proc in process_iter():
                try:
                    cmdline = proc.cmdline()
                    if cmdline == cmdline_target:
                        waiting_for_gdb = False
                    elif proc.pid == terminal_pid:
                        terminal_alive = True
                except ZombieProcess:
                    # This is a zombie process, which psutil tracks but we cannot interact with
                    continue
            if not terminal_alive and waiting_for_gdb and scan_after_terminal_death < scan_after_terminal_death_max:
                # If the terminal has died, we need to wait a bit before we can be sure that GDB will not open.
                # Indeed, some terminals take different steps to open GDB. We must be sure to refresh the list
                # of processes. One extra iteration should be enough, but we will iterate more just to be sure.
                scan_after_terminal_death += 1
            elif not terminal_alive and waiting_for_gdb:
                # If the terminal has died and GDB has not opened, we are sure that GDB will not open
                raise RuntimeError("Failed to open GDB in terminal.")

    def _resume_from_gdb(self: InternalDebugger) -> None:
        """Resumes the process after migrating from GDB."""
        self.__polling_thread_command_queue.put((self.__threaded_migrate_from_gdb, ()))

        self._join_and_check_status()

        self._is_migrated_to_gdb = False

    def _background_step(self: InternalDebugger, thread: ThreadContext) -> None:
        """Executes a single instruction of the process.

        Args:
            thread (ThreadContext): The thread to step. Defaults to None.
        """
        self.__threaded_step(thread)
        self.__threaded_wait()

        # At this point, we need to continue the execution of the callback from which the step was called
        self.resume_context.resume = True

    @background_alias(_background_step)
    @change_state_function_thread
    def step(self: InternalDebugger, thread: ThreadContext) -> None:
        """Executes a single instruction of the process.

        Args:
            thread (ThreadContext): The thread to step. Defaults to None.
        """
        self._ensure_process_stopped()
        self.__polling_thread_command_queue.put((self.__threaded_step, (thread,)))
        self.__polling_thread_command_queue.put((self.__threaded_wait, ()))
        self._join_and_check_status()

    def _background_step_until(
        self: InternalDebugger,
        thread: ThreadContext,
        position: int | str,
        max_steps: int = -1,
        file: str = "hybrid",
    ) -> None:
        """Executes instructions of the process until the specified location is reached.

        Args:
            thread (ThreadContext): The thread to step. Defaults to None.
            position (int | bytes): The location to reach.
            max_steps (int, optional): The maximum number of steps to execute. Defaults to -1.
            file (str, optional): The user-defined backing file to resolve the address in. Defaults to "hybrid" (libdebug will first try to solve the address as an absolute address, then as a relative address w.r.t. the "binary" map file).
        """
        if isinstance(position, str):
            address = self.resolve_symbol(position, file)
        else:
            address = self.resolve_address(position, file)

        self.__threaded_step_until(thread, address, max_steps)

        # At this point, we need to continue the execution of the callback from which the step was called
        self.resume_context.resume = True

    @background_alias(_background_step_until)
    @change_state_function_thread
    def step_until(
        self: InternalDebugger,
        thread: ThreadContext,
        position: int | str,
        max_steps: int = -1,
        file: str = "hybrid",
    ) -> None:
        """Executes instructions of the process until the specified location is reached.

        Args:
            thread (ThreadContext): The thread to step. Defaults to None.
            position (int | bytes): The location to reach.
            max_steps (int, optional): The maximum number of steps to execute. Defaults to -1.
            file (str, optional): The user-defined backing file to resolve the address in. Defaults to "hybrid" (libdebug will first try to solve the address as an absolute address, then as a relative address w.r.t. the "binary" map file).
        """
        if isinstance(position, str):
            address = self.resolve_symbol(position, file)
        else:
            address = self.resolve_address(position, file)

        arguments = (
            thread,
            address,
            max_steps,
        )

        self.__polling_thread_command_queue.put((self.__threaded_step_until, arguments))

        self._join_and_check_status()

    def _background_finish(
        self: InternalDebugger,
        thread: ThreadContext,
        heuristic: str = "backtrace",
    ) -> None:
        """Continues execution until the current function returns or the process stops.

        The command requires a heuristic to determine the end of the function. The available heuristics are:
        - `backtrace`: The debugger will place a breakpoint on the saved return address found on the stack and continue execution on all threads.
        - `step-mode`: The debugger will step on the specified thread until the current function returns. This will be slower.

        Args:
            thread (ThreadContext): The thread to finish.
            heuristic (str, optional): The heuristic to use. Defaults to "backtrace".
        """
        self.__threaded_finish(thread, heuristic)

        # At this point, we need to continue the execution of the callback from which the step was called
        self.resume_context.resume = True

    @background_alias(_background_finish)
    @change_state_function_thread
    def finish(self: InternalDebugger, thread: ThreadContext, heuristic: str = "backtrace") -> None:
        """Continues execution until the current function returns or the process stops.

        The command requires a heuristic to determine the end of the function. The available heuristics are:
        - `backtrace`: The debugger will place a breakpoint on the saved return address found on the stack and continue execution on all threads.
        - `step-mode`: The debugger will step on the specified thread until the current function returns. This will be slower.

        Args:
            thread (ThreadContext): The thread to finish.
            heuristic (str, optional): The heuristic to use. Defaults to "backtrace".
        """
        self.__polling_thread_command_queue.put(
            (self.__threaded_finish, (thread, heuristic)),
        )

        self._join_and_check_status()

    def _background_next(
        self: InternalDebugger,
        thread: ThreadContext,
    ) -> None:
        """Executes the next instruction of the process. If the instruction is a call, the debugger will continue until the called function returns."""
        self.__threaded_next(thread)

        # At this point, we need to continue the execution of the callback from which the step was called
        self.resume_context.resume = True

    @background_alias(_background_next)
    @change_state_function_thread
    def next(self: InternalDebugger, thread: ThreadContext) -> None:
        """Executes the next instruction of the process. If the instruction is a call, the debugger will continue until the called function returns."""
        self._ensure_process_stopped()
        self.__polling_thread_command_queue.put((self.__threaded_next, (thread,)))
        self._join_and_check_status()

    def enable_pretty_print(
        self: InternalDebugger,
    ) -> SyscallHandler:
        """Handles a syscall in the target process to pretty prints its arguments and return value."""
        self._ensure_process_stopped()

        syscall_numbers = get_all_syscall_numbers(self.arch)

        for syscall_number in syscall_numbers:
            # Check if the syscall is already handled (by the user or by the pretty print handler)
            if syscall_number in self.handled_syscalls:
                handler = self.handled_syscalls[syscall_number]
                if syscall_number not in (self.syscalls_to_not_pprint or []) and syscall_number in (
                    self.syscalls_to_pprint or syscall_numbers
                ):
                    handler.on_enter_pprint = pprint_on_enter
                    handler.on_exit_pprint = pprint_on_exit
                else:
                    # Remove the pretty print handler from previous pretty print calls
                    handler.on_enter_pprint = None
                    handler.on_exit_pprint = None
            elif syscall_number not in (self.syscalls_to_not_pprint or []) and syscall_number in (
                self.syscalls_to_pprint or syscall_numbers
            ):
                handler = SyscallHandler(
                    syscall_number,
                    None,
                    None,
                    pprint_on_enter,
                    pprint_on_exit,
                )

                link_to_internal_debugger(handler, self)

                # We have to disable the handler since it is not user-defined
                handler.disable()

                self.__polling_thread_command_queue.put(
                    (self.__threaded_handle_syscall, (handler,)),
                )

        self._join_and_check_status()

    def disable_pretty_print(self: InternalDebugger) -> None:
        """Disable the handler for all the syscalls that are pretty printed."""
        self._ensure_process_stopped()

        installed_handlers = list(self.handled_syscalls.values())
        for handler in installed_handlers:
            if handler.on_enter_pprint or handler.on_exit_pprint:
                if handler.on_enter_user or handler.on_exit_user:
                    handler.on_enter_pprint = None
                    handler.on_exit_pprint = None
                else:
                    self.__polling_thread_command_queue.put(
                        (self.__threaded_unhandle_syscall, (handler,)),
                    )

        self._join_and_check_status()

    def insert_new_thread(self: InternalDebugger, thread: ThreadContext) -> None:
        """Insert a new thread in the context.

        Args:
            thread (ThreadContext): the thread to insert.
        """
        if thread in self.threads:
            raise RuntimeError("Thread already registered.")

        self.threads.append(thread)

    def set_thread_as_dead(
        self: InternalDebugger,
        thread_id: int,
        exit_code: int | None,
        exit_signal: int | None,
    ) -> None:
        """Set a thread as dead and update its exit code and exit signal.

        Args:
            thread_id (int): the ID of the thread to set as dead.
            exit_code (int, optional): the exit code of the thread.
            exit_signal (int, optional): the exit signal of the thread.
        """
        for thread in self.threads:
            if thread.thread_id == thread_id:
                thread.set_as_dead()
                thread._exit_code = exit_code
                thread._exit_signal = exit_signal
                break

    def set_all_threads_as_dead(self: InternalDebugger) -> None:
        """Set all threads as dead."""
        for thread in self.threads:
            thread.set_as_dead()

    def get_thread_by_id(self: InternalDebugger, thread_id: int) -> ThreadContext:
        """Get a thread by its ID.

        Args:
            thread_id (int): the ID of the thread to get.

        Returns:
            ThreadContext: the thread with the specified ID.
        """
        for thread in self.threads:
            if thread.thread_id == thread_id and not thread.dead:
                return thread

        return None

    def resolve_address(
        self: InternalDebugger,
        address: int,
        backing_file: str,
        skip_absolute_address_validation: bool = False,
    ) -> int:
        """Normalizes and validates the specified address.

        Args:
            address (int): The address to normalize and validate.
            backing_file (str): The backing file to resolve the address in.
            skip_absolute_address_validation (bool, optional): Whether to skip bounds checking for absolute addresses. Defaults to False.

        Returns:
            int: The normalized and validated address.

        Raises:
            ValueError: If the substring `backing_file` is present in multiple backing files.
        """
        if skip_absolute_address_validation and backing_file == "absolute":
            return address

        maps = self.maps

        if backing_file in ["hybrid", "absolute"]:
            if maps.filter(address):
                # If the address is absolute, we can return it directly
                return address
            elif backing_file == "absolute":
                # The address is explicitly an absolute address but we did not find it
                raise ValueError(
                    "The specified absolute address does not exist. Check the address or specify a backing file.",
                )
            else:
                # If the address was not found and the backing file is not "absolute",
                # we have to assume it is in the main map
                backing_file = self._process_full_path
                liblog.warning(
                    f"No backing file specified and no corresponding absolute address found for {hex(address)}. Assuming `{backing_file}`.",
                )

        filtered_maps = maps.filter(backing_file)

        return normalize_and_validate_address(address, filtered_maps)

    @change_state_function_process
    def resolve_symbol(self: InternalDebugger, symbol: str, backing_file: str) -> int:
        """Resolves the address of the specified symbol.

        Args:
            symbol (str): The symbol to resolve.
            backing_file (str): The backing file to resolve the symbol in.

        Returns:
            int: The address of the symbol.
        """
        if backing_file == "absolute":
            raise ValueError("Cannot use `absolute` backing file with symbols.")

        if backing_file == "hybrid":
            # If no explicit backing file is specified, we try resolving the symbol in the main map
            filtered_maps = self.maps.filter("binary")
            try:
                with extend_internal_debugger(self):
                    return resolve_symbol_in_maps(symbol, filtered_maps)
            except ValueError:
                liblog.warning(
                    f"No backing file specified for the symbol `{symbol}`. Resolving the symbol in ALL the maps (slow!)",
                )

            # Otherwise, we resolve the symbol in all the maps: as this can be slow,
            # we issue a warning with the file containing it
            maps = self.maps
            with extend_internal_debugger(self):
                address = resolve_symbol_in_maps(symbol, maps)

            filtered_maps = self.maps.filter(address)
            if len(filtered_maps) != 1:
                # Shouldn't happen, but you never know...
                raise RuntimeError(
                    "The symbol address is present in zero or multiple backing files. Please specify the correct backing file.",
                )
            liblog.warning(
                f"Symbol `{symbol}` found in `{filtered_maps[0].backing_file}`, "
                f"specify it manually as the backing file for better performance.",
            )

            return address

        if backing_file in ["binary", self._process_name]:
            backing_file = self._process_full_path

        filtered_maps = self.maps.filter(backing_file)

        with extend_internal_debugger(self):
            return resolve_symbol_in_maps(symbol, filtered_maps)

    @property
    def symbols(self: InternalDebugger) -> SymbolList[Symbol]:
        """Get the symbols of the process."""
        self._ensure_process_stopped()
        backing_files = {vmap.backing_file for vmap in self.maps}
        with extend_internal_debugger(self):
            return get_all_symbols(backing_files)

    def _background_ensure_process_stopped(self: InternalDebugger) -> None:
        """Validates the state of the process."""
        # There is no case where this should ever happen, but...
        if self._is_migrated_to_gdb:
            raise RuntimeError("Cannot execute this command after migrating to GDB.")

    @background_alias(_background_ensure_process_stopped)
    def _ensure_process_stopped(self: InternalDebugger) -> None:
        """Validates the state of the process."""
        if self._is_migrated_to_gdb:
            raise RuntimeError("Cannot execute this command after migrating to GDB.")

        if not self.running:
            return

        if self.auto_interrupt_on_command:
            self.interrupt()

        self._join_and_check_status()

    @background_alias(_background_ensure_process_stopped)
    def _ensure_process_stopped_regs(self: InternalDebugger) -> None:
        """Validates the state of the process. This is designed to be used by register-related commands."""
        if self._is_migrated_to_gdb:
            raise RuntimeError("Cannot execute this command after migrating to GDB.")

        if not self.is_debugging and not self.threads[0].dead:
            # The process is not being debugged, we cannot access registers
            # We can still access registers if the process is dead to guarantee post-mortem analysis
            raise RuntimeError("The process is not being debugged, cannot access registers. Check your script.")

        if not self.running:
            return

        if self.auto_interrupt_on_command:
            self.interrupt()

        self._join_and_check_status()

    def _is_in_background(self: InternalDebugger) -> None:
        return current_thread() == self.__polling_thread

    def __polling_thread_function(self: InternalDebugger) -> None:
        """This function is run in a thread. It is used to poll the process for state change."""
        while True:
            # Wait for the main thread to signal a command to execute
            command, args = self.__polling_thread_command_queue.get()

            if command == THREAD_TERMINATE:
                # Signal that the command has been executed
                self.__polling_thread_command_queue.task_done()
                return

            # Execute the command
            try:
                return_value = command(*args)
            except BaseException as e:
                return_value = e

            if return_value is not None:
                self.__polling_thread_response_queue.put(return_value)

            # Signal that the command has been executed
            self.__polling_thread_command_queue.task_done()

            if return_value is not None:
                self.__polling_thread_response_queue.join()

    def _join_and_check_status(self: InternalDebugger) -> None:
        # Wait for the background thread to signal "task done" before returning
        # We don't want any asynchronous behaviour here
        self.__polling_thread_command_queue.join()

        # Check for any exceptions raised by the background thread
        if not self.__polling_thread_response_queue.empty():
            response = self.__polling_thread_response_queue.get()
            self.__polling_thread_response_queue.task_done()
            if response is not None:
                raise response

    def _join_and_get_return_value(self: InternalDebugger) -> int:
        # Wait for the background thread to signal "task done" before returning
        # We don't want any asynchronous behaviour here
        self.__polling_thread_command_queue.join()

        # Check for any exceptions raised by the background thread
        if not self.__polling_thread_response_queue.empty():
            response = self.__polling_thread_response_queue.get()
            self.__polling_thread_response_queue.task_done()
            if response is None:
                raise RuntimeError("No return value from the background thread.")

            return response
        else:
            raise RuntimeError("No return value from the background thread.")

    @functools.cached_property
    def _process_full_path(self: InternalDebugger) -> str:
        """Get the full path of the process.

        Returns:
            str: the full path of the process.
        """
        return str(Path(f"/proc/{self.process_id}/exe").readlink())

    @functools.cached_property
    def _process_name(self: InternalDebugger) -> str:
        """Get the name of the process.

        Returns:
            str: the name of the process.
        """
        with Path(f"/proc/{self.process_id}/comm").open() as f:
            return f.read().strip()

    def __threaded_run(self: InternalDebugger, redirect_pipes: bool) -> None:
        liblog.debugger("Starting process %s.", self.argv[0])
        self.debugging_interface.run(redirect_pipes)

        self.set_stopped()

    def __threaded_attach(self: InternalDebugger, pid: int) -> None:
        liblog.debugger("Attaching to process %d.", pid)
        self.debugging_interface.attach(pid)

        self.set_stopped()

    def __threaded_detach(self: InternalDebugger) -> None:
        liblog.debugger("Detaching from process %d.", self.process_id)
        self.debugging_interface.detach()

        self.set_stopped()

    def __threaded_kill(self: InternalDebugger) -> None:
        if self.argv:
            liblog.debugger(
                "Killing process %s (%d).",
                self.argv[0],
                self.process_id,
            )
        else:
            liblog.debugger("Killing process %d.", self.process_id)
        self.debugging_interface.kill()

    def __threaded_cont(self: InternalDebugger) -> None:
        if self.argv:
            liblog.debugger(
                "Continuing process %s (%d).",
                self.argv[0],
                self.process_id,
            )
        else:
            liblog.debugger("Continuing process %d.", self.process_id)

        self.set_running()
        self.debugging_interface.cont()

    def __threaded_wait(self: InternalDebugger) -> None:
        if self.argv:
            liblog.debugger(
                "Waiting for process %s (%d) to stop.",
                self.argv[0],
                self.process_id,
            )
        else:
            liblog.debugger("Waiting for process %d to stop.", self.process_id)

        while True:
            if self.threads[0].dead:
                # All threads are dead
                liblog.debugger("All threads dead")
                break
            self.resume_context.resume = True
            self.debugging_interface.wait()
            if self.resume_context.resume:
                self.debugging_interface.cont()
            else:
                break
        self.set_stopped()

    def __threaded_breakpoint(self: InternalDebugger, bp: Breakpoint) -> None:
        liblog.debugger("Setting breakpoint at 0x%x.", bp.address)
        self.debugging_interface.set_breakpoint(bp)

    def __threaded_catch_signal(self: InternalDebugger, catcher: SignalCatcher) -> None:
        liblog.debugger(
            f"Setting the catcher for signal {resolve_signal_name(catcher.signal_number)} ({catcher.signal_number}).",
        )
        self.debugging_interface.set_signal_catcher(catcher)

    def __threaded_handle_syscall(self: InternalDebugger, handler: SyscallHandler) -> None:
        liblog.debugger(f"Setting the handler for syscall {handler.syscall_number}.")
        self.debugging_interface.set_syscall_handler(handler)

    def __threaded_unhandle_syscall(self: InternalDebugger, handler: SyscallHandler) -> None:
        liblog.debugger(f"Unsetting the handler for syscall {handler.syscall_number}.")
        self.debugging_interface.unset_syscall_handler(handler)

    def __threaded_step(self: InternalDebugger, thread: ThreadContext) -> None:
        liblog.debugger("Stepping thread %s.", thread.thread_id)
        self.debugging_interface.step(thread)
        self.set_running()

    def __threaded_step_until(
        self: InternalDebugger,
        thread: ThreadContext,
        address: int,
        max_steps: int,
    ) -> None:
        liblog.debugger("Stepping thread %s until 0x%x.", thread.thread_id, address)
        self.debugging_interface.step_until(thread, address, max_steps)
        self.set_stopped()

    def __threaded_finish(self: InternalDebugger, thread: ThreadContext, heuristic: str) -> None:
        prefix = heuristic.capitalize()

        liblog.debugger(f"{prefix} finish on thread %s", thread.thread_id)
        self.debugging_interface.finish(thread, heuristic=heuristic)

        self.set_stopped()

    def __threaded_next(self: InternalDebugger, thread: ThreadContext) -> None:
        liblog.debugger("Next on thread %s.", thread.thread_id)
        self.debugging_interface.next(thread)
        self.set_stopped()

    def __threaded_gdb(self: InternalDebugger) -> None:
        self.debugging_interface.migrate_to_gdb()

    def __threaded_migrate_from_gdb(self: InternalDebugger) -> None:
        self.debugging_interface.migrate_from_gdb()

    def __threaded_peek_memory(self: InternalDebugger, address: int) -> bytes | BaseException:
        value = self.debugging_interface.peek_memory(address)
        return value.to_bytes(get_platform_gp_register_size(libcontext.platform), sys.byteorder)

    def __threaded_poke_memory(self: InternalDebugger, address: int, data: bytes) -> None:
        int_data = int.from_bytes(data, sys.byteorder)
        self.debugging_interface.poke_memory(address, int_data)

    def __threaded_fetch_fp_registers(self: InternalDebugger, registers: Registers) -> None:
        self.debugging_interface.fetch_fp_registers(registers)

    def __threaded_flush_fp_registers(self: InternalDebugger, registers: Registers) -> None:
        self.debugging_interface.flush_fp_registers(registers)

    @background_alias(__threaded_peek_memory)
    def _peek_memory(self: InternalDebugger, address: int) -> bytes:
        """Reads memory from the process."""
        if not self.is_debugging:
            raise RuntimeError("Process not running, cannot access memory.")

        if self.running:
            # Reading memory while the process is running could lead to concurrency issues
            # and corrupted values
            liblog.debugger(
                "Process is running. Waiting for it to stop before reading memory.",
            )

        self._ensure_process_stopped()

        self.__polling_thread_command_queue.put(
            (self.__threaded_peek_memory, (address,)),
        )

        # We cannot call _join_and_check_status here, as we need the return value which might not be an exception
        self.__polling_thread_command_queue.join()

        value = self.__polling_thread_response_queue.get()
        self.__polling_thread_response_queue.task_done()

        if isinstance(value, BaseException):
            raise value

        return value

    def _fast_read_memory(self: InternalDebugger, address: int, size: int) -> bytes:
        """Reads memory from the process."""
        if not self.is_debugging:
            raise RuntimeError("Process not running, cannot access memory.")

        if self.running:
            # Reading memory while the process is running could lead to concurrency issues
            # and corrupted values
            liblog.debugger(
                "Process is running. Waiting for it to stop before reading memory.",
            )

        self._ensure_process_stopped()

        return self._process_memory_manager.read(address, size)

    @background_alias(__threaded_poke_memory)
    def _poke_memory(self: InternalDebugger, address: int, data: bytes) -> None:
        """Writes memory to the process."""
        if not self.is_debugging:
            raise RuntimeError("Process not running, cannot access memory.")

        if self.running:
            # Reading memory while the process is running could lead to concurrency issues
            # and corrupted values
            liblog.debugger(
                "Process is running. Waiting for it to stop before writing to memory.",
            )

        self._ensure_process_stopped()

        self.__polling_thread_command_queue.put(
            (self.__threaded_poke_memory, (address, data)),
        )

        self._join_and_check_status()

    def _fast_write_memory(self: InternalDebugger, address: int, data: bytes) -> None:
        """Writes memory to the process."""
        if not self.is_debugging:
            raise RuntimeError("Process not running, cannot access memory.")

        if self.running:
            # Reading memory while the process is running could lead to concurrency issues
            # and corrupted values
            liblog.debugger(
                "Process is running. Waiting for it to stop before writing to memory.",
            )

        self._ensure_process_stopped()

        self._process_memory_manager.write(address, data)

    @background_alias(__threaded_fetch_fp_registers)
    def _fetch_fp_registers(self: InternalDebugger, registers: Registers) -> None:
        """Fetches the floating point registers of a thread."""
        if not self.is_debugging:
            raise RuntimeError("Process not running, cannot read floating-point registers.")

        self._ensure_process_stopped()

        self.__polling_thread_command_queue.put(
            (self.__threaded_fetch_fp_registers, (registers,)),
        )

        self._join_and_check_status()

    @background_alias(__threaded_flush_fp_registers)
    def _flush_fp_registers(self: InternalDebugger, registers: Registers) -> None:
        """Flushes the floating point registers of a thread."""
        if not self.is_debugging:
            raise RuntimeError("Process not running, cannot write floating-point registers.")

        self._ensure_process_stopped()

        self.__polling_thread_command_queue.put(
            (self.__threaded_flush_fp_registers, (registers,)),
        )

        self._join_and_check_status()

    def _enable_antidebug_escaping(self: InternalDebugger) -> None:
        """Enables the anti-debugging escape mechanism."""
        handler = SyscallHandler(
            resolve_syscall_number(self.arch, "ptrace"),
            on_enter_ptrace,
            on_exit_ptrace,
            None,
            None,
        )

        link_to_internal_debugger(handler, self)

        self.__polling_thread_command_queue.put((self.__threaded_handle_syscall, (handler,)))

        self._join_and_check_status()

        # Seutp hidden state for the handler
        handler._traceme_called = False
        handler._command = None

    @property
    def running(self: InternalDebugger) -> bool:
        """Get the state of the process.

        Returns:
            bool: True if the process is running, False otherwise.
        """
        return self._is_running

    def set_running(self: InternalDebugger) -> None:
        """Set the state of the process to running."""
        self._is_running = True

    def set_stopped(self: InternalDebugger) -> None:
        """Set the state of the process to stopped."""
        self._is_running = False

<<<<<<< HEAD
    def _threaded_invoke_syscall(
        self: InternalDebugger,
        thread: ThreadContext,
        syscall_number: int,
        *args: int,
    ) -> int:
        """Invoke a syscall in the target process.

        Args:
            thread (ThreadContext): The thread to invoke the syscall in.
            syscall_number (int): The syscall number.
            *args (int): The arguments to pass to the syscall.

        Returns:
            int: The return value of the syscall.
        """
        return self.debugging_interface.invoke_syscall(thread.tid, syscall_number, *args)

    @background_alias(_background_invalid_call)
    @change_state_function_thread
    def invoke_syscall(
        self: InternalDebugger,
        thread: ThreadContext,
        syscall_identifier: str | int,
        *args: int,
    ) -> int:
        """Invoke a syscall in the target process.

        Args:
            thread (ThreadContext): The thread to invoke the syscall in.
            syscall_identifier (str | int): The syscall identifier.
            *args (int): The arguments to pass to the syscall.

        Returns:
            int: The return value of the syscall.
        """
        if isinstance(syscall_identifier, str):
            syscall_number = resolve_syscall_number(self.arch, syscall_identifier)
        else:
            syscall_number = syscall_identifier

        self._ensure_process_stopped()
        self.__polling_thread_command_queue.put(
            (self._threaded_invoke_syscall, (thread, syscall_number, *args)),
        )
        return self._join_and_get_return_value()

=======
    @change_state_function_process
>>>>>>> d1d9959a
    def create_snapshot(self: Debugger, level: str = "base", name: str | None = None) -> ProcessSnapshot:
        """Create a snapshot of the current process state.

        Snapshot levels:
        - base: Registers
        - writable: Registers, writable memory contents
        - full: Registers, all memory contents

        Args:
            level (str): The level of the snapshot.
            name (str, optional): The name of the snapshot. Defaults to None.

        Returns:
            ProcessSnapshot: The created snapshot.
        """
        self._ensure_process_stopped()
        return ProcessSnapshot(self, level, name)

    def load_snapshot(self: Debugger, file_path: str) -> Snapshot:
        """Load a snapshot of the thread / process state.

        Args:
            file_path (str): The path to the snapshot file.
        """
        loaded_snap = self.serialization_helper.load(file_path)

        # Log the creation of the snapshot
        named_addition = " named " + loaded_snap.name if loaded_snap.name is not None else ""
        liblog.debugger(
            f"Loaded {type(loaded_snap)} snapshot {loaded_snap.snapshot_id} of level {loaded_snap.level} from file {file_path}{named_addition}"
        )

        return loaded_snap

    def notify_snaphot_taken(self: InternalDebugger) -> None:
        """Notify the debugger that a snapshot has been taken."""
        self._snapshot_count += 1<|MERGE_RESOLUTION|>--- conflicted
+++ resolved
@@ -1850,7 +1850,6 @@
         """Set the state of the process to stopped."""
         self._is_running = False
 
-<<<<<<< HEAD
     def _threaded_invoke_syscall(
         self: InternalDebugger,
         thread: ThreadContext,
@@ -1898,9 +1897,7 @@
         )
         return self._join_and_get_return_value()
 
-=======
     @change_state_function_process
->>>>>>> d1d9959a
     def create_snapshot(self: Debugger, level: str = "base", name: str | None = None) -> ProcessSnapshot:
         """Create a snapshot of the current process state.
 
