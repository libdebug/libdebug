#
# This file is part of libdebug Python library (https://github.com/libdebug/libdebug).
# Copyright (c) 2023-2024 Roberto Alessandro Bertolini, Gabriele Digregorio, Francesco Panebianco. All rights reserved.
# Licensed under the MIT license. See LICENSE file in the project root for details.
#


from __future__ import annotations

import functools
import os
import signal
import sys
from pathlib import Path
from queue import Queue
from signal import SIGKILL, SIGSTOP, SIGTRAP
from subprocess import Popen
from threading import Thread, current_thread
from typing import TYPE_CHECKING

import psutil

from libdebug.architectures.breakpoint_validator import validate_hardware_breakpoint
from libdebug.architectures.syscall_hijacker import SyscallHijacker
from libdebug.builtin.antidebug_syscall_handler import on_enter_ptrace, on_exit_ptrace
from libdebug.builtin.pretty_print_syscall_handler import pprint_on_enter, pprint_on_exit
from libdebug.data.breakpoint import Breakpoint
from libdebug.data.memory_view import MemoryView
from libdebug.data.signal_catcher import SignalCatcher
from libdebug.data.syscall_handler import SyscallHandler
from libdebug.debugger.internal_debugger_instance_manager import (
    extend_internal_debugger,
    link_to_internal_debugger,
)
from libdebug.interfaces.interface_helper import provide_debugging_interface
from libdebug.liblog import liblog
from libdebug.state.resume_context import ResumeContext
from libdebug.utils.arch_mappings import map_arch
from libdebug.utils.debugger_wrappers import (
    background_alias,
    change_state_function_process,
    change_state_function_thread,
)
from libdebug.utils.debugging_utils import (
    check_absolute_address,
    normalize_and_validate_address,
    resolve_symbol_in_maps,
)
from libdebug.utils.libcontext import libcontext
from libdebug.utils.platform_utils import get_platform_register_size
from libdebug.utils.print_style import PrintStyle
from libdebug.utils.signal_utils import (
    resolve_signal_name,
    resolve_signal_number,
)
from libdebug.utils.syscall_utils import (
    get_all_syscall_numbers,
    resolve_syscall_name,
    resolve_syscall_number,
)

if TYPE_CHECKING:
    from collections.abc import Callable

    from libdebug.data.memory_map import MemoryMap
    from libdebug.interfaces.debugging_interface import DebuggingInterface
    from libdebug.state.thread_context import ThreadContext
    from libdebug.utils.pipe_manager import PipeManager

THREAD_TERMINATE = -1
GDB_GOBACK_LOCATION = str((Path(__file__).parent / "utils" / "gdb.py").resolve())


class InternalDebugger:
    """A class that holds the global debugging state."""

    aslr_enabled: bool
    """A flag that indicates if ASLR is enabled or not."""

    arch: str
    """The architecture of the debugged process."""

    argv: list[str]
    """The command line arguments of the debugged process."""

    env: dict[str, str] | None
    """The environment variables of the debugged process."""

    escape_antidebug: bool
    """A flag that indicates if the debugger should escape anti-debugging techniques."""

    autoreach_entrypoint: bool
    """A flag that indicates if the debugger should automatically reach the entry point of the debugged process."""

    auto_interrupt_on_command: bool
    """A flag that indicates if the debugger should automatically interrupt the debugged process when a command is issued."""

    breakpoints: dict[int, Breakpoint]
    """A dictionary of all the breakpoints set on the process.
    Key: the address of the breakpoint."""

    handled_syscalls: dict[int, SyscallHandler]
    """A dictionary of all the syscall handled in the process.
    Key: the syscall number."""

    caught_signals: dict[int, SignalCatcher]
    """A dictionary of all the signals caught in the process.
    Key: the signal number."""

    signals_to_block: list[int]
    """The signals to not forward to the process."""

    syscalls_to_pprint: list[int] | None
    """The syscalls to pretty print."""

    syscalls_to_not_pprint: list[int] | None
    """The syscalls to not pretty print."""

    threads: list[ThreadContext]
    """A list of all the threads of the debugged process."""

    process_id: int
    """The PID of the debugged process."""

    pipe_manager: PipeManager
    """The pipe manager used to communicate with the debugged process."""

    memory: MemoryView
    """The memory view of the debugged process."""

    debugging_interface: DebuggingInterface
    """The debugging interface used to communicate with the debugged process."""

    instanced: bool = False
    """Whether the process was started and has not been killed yet."""

    pprint_syscalls: bool
    """A flag that indicates if the debugger should pretty print syscalls."""

    resume_context: ResumeContext
    """Context that indicates if the debugger should resume the debugged process."""

    _polling_thread: Thread | None
    """The background thread used to poll the process for state change."""

    _polling_thread_command_queue: Queue | None
    """The queue used to send commands to the background thread."""

    _polling_thread_response_queue: Queue | None
    """The queue used to receive responses from the background thread."""

    _is_running: bool
    """The overall state of the debugged process. True if the process is running, False otherwise."""

    def __init__(self: InternalDebugger) -> None:
        """Initialize the context."""
        # These must be reinitialized on every call to "debugger"
        self.aslr_enabled = False
        self.autoreach_entrypoint = True
        self.argv = []
        self.env = {}
        self.escape_antidebug = False
        self.breakpoints = {}
        self.handled_syscalls = {}
        self.caught_signals = {}
        self.syscalls_to_pprint = None
        self.syscalls_to_not_pprint = None
        self.signals_to_block = []
        self.pprint_syscalls = False
        self.pipe_manager = None
        self.process_id = 0
        self.threads = []
        self.instanced = False
        self._is_running = False
        self.resume_context = ResumeContext()
        self._arch = map_arch(libcontext.platform)
        self.__polling_thread_command_queue = Queue()
        self.__polling_thread_response_queue = Queue()

    def clear(self: InternalDebugger) -> None:
        """Reinitializes the context, so it is ready for a new run."""
        # These must be reinitialized on every call to "run"
        self.breakpoints.clear()
        self.handled_syscalls.clear()
        self.caught_signals.clear()
        self.syscalls_to_pprint = None
        self.syscalls_to_not_pprint = None
        self.signals_to_block.clear()
        self.pprint_syscalls = False
        self.pipe_manager = None
        self.process_id = 0
        self.threads.clear()
        self.instanced = False
        self._is_running = False
        self.resume_context.clear()

    def start_up(self: InternalDebugger) -> None:
        """Starts up the context."""

        # The context is linked to itself
        link_to_internal_debugger(self, self)

        self.start_processing_thread()
        with extend_internal_debugger(self):
            self.debugging_interface = provide_debugging_interface()
            self.memory = MemoryView(
                self._peek_memory,
                self._poke_memory,
                unit_size=get_platform_register_size(self.arch),
            )

    def start_processing_thread(self: InternalDebugger) -> None:
        """Starts the thread that will poll the traced process for state change."""
        # Set as daemon so that the Python interpreter can exit even if the thread is still running
        self.__polling_thread = Thread(
            target=self.__polling_thread_function,
            name="libdebug__polling_thread",
            daemon=True,
        )
        self.__polling_thread.start()

    def _background_invalid_call(self: InternalDebugger, *_: ..., **__: ...) -> None:
        """Raises an error when an invalid call is made in background mode."""
        raise RuntimeError("This method is not available in a callback.")

    def run(self: InternalDebugger) -> None:
        """Starts the process and waits for it to stop."""
        if not self.argv:
            raise RuntimeError("No binary file specified.")

        if not Path(self.argv[0]).is_file():
            raise RuntimeError(f"File {self.argv[0]} does not exist.")

        if not os.access(self.argv[0], os.X_OK):
            raise RuntimeError(
                f"File {self.argv[0]} is not executable.",
            )

        if self.instanced:
            liblog.debugger("Process already running, stopping it before restarting.")
            self.kill()
        if self.threads:
            self.clear()
            self.debugging_interface.reset()

        self.instanced = True

        if not self.__polling_thread_command_queue.empty():
            raise RuntimeError("Polling thread command queue not empty.")

        self.__polling_thread_command_queue.put((self.__threaded_run, ()))

        if self.escape_antidebug:
            liblog.debugger("Enabling anti-debugging escape mechanism.")
            self._enable_antidebug_escaping()

        self._join_and_check_status()

        if not self.pipe_manager:
            raise RuntimeError("Something went wrong during pipe initialization.")

        return self.pipe_manager

    def attach(self: InternalDebugger, pid: int) -> None:
        """Attaches to an existing process."""
        if self.instanced:
            liblog.debugger("Process already running, stopping it before restarting.")
            self.kill()
        if self.threads:
            self.clear()
            self.debugging_interface.reset()

        self.instanced = True

        if not self.__polling_thread_command_queue.empty():
            raise RuntimeError("Polling thread command queue not empty.")

        self.__polling_thread_command_queue.put((self.__threaded_attach, (pid,)))

        self._join_and_check_status()

    def detach(self: InternalDebugger) -> None:
        """Detaches from the process."""
        if not self.instanced:
            raise RuntimeError("Process not running, cannot detach.")

        self._ensure_process_stopped()

        self.__polling_thread_command_queue.put((self.__threaded_detach, ()))

        self._join_and_check_status()

    @property
    def arch(self: InternalDebugger) -> str:
        """The architecture of the debugged process."""
        return self._arch

    @arch.setter
    def arch(self: InternalDebugger, value: str) -> None:
        """The architecture of the debugged process."""
        self._arch = map_arch(value)

    @background_alias(_background_invalid_call)
    def kill(self: InternalDebugger) -> None:
        """Kills the process."""
        try:
            self._ensure_process_stopped()
        except (OSError, RuntimeError):
            # This exception might occur if the process has already died
            liblog.debugger("OSError raised during kill")

        self.__polling_thread_command_queue.put((self.__threaded_kill, ()))

        self.instanced = False

        if self.pipe_manager:
            self.pipe_manager.close()

        self._join_and_check_status()

    def terminate(self: InternalDebugger) -> None:
        """Terminates the background thread.

        The debugger object cannot be used after this method is called.
        This method should only be called to free up resources when the debugger object is no longer needed.
        """
        if self.__polling_thread is not None:
            self.__polling_thread_command_queue.put((THREAD_TERMINATE, ()))
            self.__polling_thread.join()
            del self.__polling_thread
            self.__polling_thread = None

    @background_alias(_background_invalid_call)
    @change_state_function_process
    def cont(self: InternalDebugger) -> None:
        """Continues the process.

        Args:
            auto_wait (bool, optional): Whether to automatically wait for the process to stop after continuing. Defaults to True.
        """
        self.__polling_thread_command_queue.put((self.__threaded_cont, ()))

        self._join_and_check_status()

        self.__polling_thread_command_queue.put((self.__threaded_wait, ()))

    @background_alias(_background_invalid_call)
    def interrupt(self: InternalDebugger) -> None:
        """Interrupts the process."""
        if not self.instanced:
            raise RuntimeError("Process not running, cannot interrupt.")

        # We have to ensure that at least one thread is alive before executing the method
        if self.threads[0].dead:
            raise RuntimeError("All threads are dead.")

        if not self.running:
            return

        self.resume_context.force_interrupt = True
        os.kill(self.process_id, SIGSTOP)

        self.wait()

    @background_alias(_background_invalid_call)
    def wait(self: InternalDebugger) -> None:
        """Waits for the process to stop."""
        if not self.instanced:
            raise RuntimeError("Process not running, cannot wait.")

        self._join_and_check_status()

        if self.threads[0].dead or not self.running:
            # Most of the time the function returns here, as there was a wait already
            # queued by the previous command
            return

        self.__polling_thread_command_queue.put((self.__threaded_wait, ()))

        self._join_and_check_status()

    def maps(self: InternalDebugger) -> list[MemoryMap]:
        """Returns the memory maps of the process."""
        self._ensure_process_stopped()
        return self.debugging_interface.maps()

    def print_maps(self: InternalDebugger) -> None:
        """Prints the memory maps of the process."""
        self._ensure_process_stopped()
        maps = self.maps()
        for memory_map in maps:
            if "x" in memory_map.permissions:
                print(f"{PrintStyle.RED}{memory_map}{PrintStyle.RESET}")
            elif "w" in memory_map.permissions:
                print(f"{PrintStyle.YELLOW}{memory_map}{PrintStyle.RESET}")
            elif "r" in memory_map.permissions:
                print(f"{PrintStyle.GREEN}{memory_map}{PrintStyle.RESET}")
            else:
                print(memory_map)

    @background_alias(_background_invalid_call)
    @change_state_function_process
    def breakpoint(
        self: InternalDebugger,
        position: int | str,
        hardware: bool = False,
        condition: str = "x",
        length: int = 1,
        callback: None | Callable[[ThreadContext, Breakpoint], None] = None,
        file: str = "hybrid",
    ) -> Breakpoint:
        """Sets a breakpoint at the specified location.

        Args:
            position (int | bytes): The location of the breakpoint.
            hardware (bool, optional): Whether the breakpoint should be hardware-assisted or purely software.
            Defaults to False.
            condition (str, optional): The trigger condition for the breakpoint. Defaults to None.
            length (int, optional): The length of the breakpoint. Only for watchpoints. Defaults to 1.
            callback (Callable[[ThreadContext, Breakpoint], None], optional): A callback to be called when the
            breakpoint is hit. Defaults to None.
            file (str, optional): The user-defined backing file to resolve the address in. Defaults to "hybrid"
            (libdebug will first try to solve the address as an absolute address, then as a relative address w.r.t.
            the "binary" map file).
        """
        if isinstance(position, str):
            address = self.resolve_symbol(position, file)
        else:
            address = self.resolve_address(position, file)
            position = hex(address)

        if condition != "x" and not hardware:
            raise ValueError("Breakpoint condition is supported only for hardware watchpoints.")

        bp = Breakpoint(address, position, 0, hardware, callback, condition.lower(), length)

        if hardware:
            validate_hardware_breakpoint(self.arch, bp)

        link_to_internal_debugger(bp, self)

        self.__polling_thread_command_queue.put((self.__threaded_breakpoint, (bp,)))

        self._join_and_check_status()

        # the breakpoint should have been set by interface
        if address not in self.breakpoints:
            raise RuntimeError("Something went wrong while inserting the breakpoint.")

        return bp

    @background_alias(_background_invalid_call)
    @change_state_function_process
    def catch_signal(
        self: InternalDebugger,
        signal: int | str,
        callback: None | Callable[[ThreadContext, SignalCatcher], None] = None,
        recursive: bool = False,
    ) -> SignalCatcher:
        """Catch a signal in the target process.

        Args:
            signal (int | str): The signal to catch.
            callback (Callable[[ThreadContext, CaughtSignal], None], optional): A callback to be called when the signal is
            caught. Defaults to None.
            recursive (bool, optional): Whether, when the signal is hijacked with another one, the signal catcher
            associated with the new signal should be considered as well. Defaults to False.

        Returns:
            CaughtSignal: The CaughtSignal object.
        """
        if isinstance(signal, str):
            signal_number = resolve_signal_number(signal)
        elif isinstance(signal, int):
            signal_number = signal
        else:
            raise TypeError("signal must be an int or a str")

        match signal_number:
            case SIGKILL.value:
                raise ValueError(
                    f"Cannot catch SIGKILL ({signal_number}) as it cannot be caught or ignored. This is a kernel restriction."
                )
            case SIGSTOP.value:
                raise ValueError(
                    f"Cannot catch SIGSTOP ({signal_number}) as it is used by the debugger or ptrace for their internal operations."
                )
            case SIGTRAP.value:
                raise ValueError(
                    f"Cannot catch SIGTRAP ({signal_number}) as it is used by the debugger or ptrace for their internal operations."
                )

        if signal_number in self.caught_signals:
            liblog.warning(
                f"Signal {resolve_signal_name(signal_number)} ({signal_number}) has already been caught. Overriding it.",
            )

        if not isinstance(recursive, bool):
            raise TypeError("recursive must be a boolean")

        catcher = SignalCatcher(signal_number, callback, recursive)

        link_to_internal_debugger(catcher, self)

        self.__polling_thread_command_queue.put((self.__threaded_catch_signal, (catcher,)))

        self._join_and_check_status()

        return catcher

    @background_alias(_background_invalid_call)
    @change_state_function_process
    def hijack_signal(
        self: InternalDebugger,
        original_signal: int | str,
        new_signal: int | str,
        recursive: bool = False,
    ) -> SignalCatcher:
        """Hijack a signal in the target process.

        Args:
            original_signal (int | str): The signal to hijack.
            new_signal (int | str): The signal to hijack the original signal with.
            recursive (bool, optional): Whether, when the signal is hijacked with another one, the signal catcher
            associated with the new signal should be considered as well. Defaults to False.

        Returns:
            CaughtSignal: The CaughtSignal object.
        """
        if isinstance(original_signal, str):
            original_signal_number = resolve_signal_number(original_signal)
        else:
            original_signal_number = original_signal

        new_signal_number = resolve_signal_number(new_signal) if isinstance(new_signal, str) else new_signal

        if original_signal_number == new_signal_number:
            raise ValueError(
                "The original signal and the new signal must be different during hijacking.",
            )

        def callback(thread: ThreadContext, _: SignalCatcher) -> None:
            """The callback to execute when the signal is received."""
            thread.signal = new_signal_number

        return self.catch_signal(original_signal_number, callback, recursive)

    @background_alias(_background_invalid_call)
    @change_state_function_process
    def handle_syscall(
        self: InternalDebugger,
        syscall: int | str,
        on_enter: Callable[[ThreadContext, SyscallHandler], None] | None = None,
        on_exit: Callable[[ThreadContext, SyscallHandler], None] | None = None,
        recursive: bool = False,
    ) -> SyscallHandler:
        """Handle a syscall in the target process.

        Args:
            syscall (int | str): The syscall name or number to handle.
            on_enter (Callable[[ThreadContext, HandledSyscall], None], optional): The callback to execute when the
            syscall is entered. Defaults to None.
            on_exit (Callable[[ThreadContext, HandledSyscall], None], optional): The callback to execute when the
            syscall is exited. Defaults to None.
            recursive (bool, optional): Whether, when the syscall is hijacked with another one, the syscall handler
            associated with the new syscall should be considered as well. Defaults to False.

        Returns:
            HandledSyscall: The HandledSyscall object.
        """
        syscall_number = resolve_syscall_number(self.arch, syscall) if isinstance(syscall, str) else syscall

        if not isinstance(recursive, bool):
            raise TypeError("recursive must be a boolean")

        # Check if the syscall is already handled (by the user or by the pretty print handler)
        if syscall_number in self.handled_syscalls:
            handler = self.handled_syscalls[syscall_number]
            if handler.on_enter_user or handler.on_exit_user:
                liblog.warning(
                    f"Syscall {resolve_syscall_name(self.arch, syscall_number)} is already handled by a user-defined handler. Overriding it.",
                )
            handler.on_enter_user = on_enter
            handler.on_exit_user = on_exit
            handler.recursive = recursive
            handler.enabled = True
        else:
            handler = SyscallHandler(
                syscall_number,
                on_enter,
                on_exit,
                None,
                None,
                recursive,
            )

            link_to_internal_debugger(handler, self)

            self.__polling_thread_command_queue.put(
                (self.__threaded_handle_syscall, (handler,)),
            )

            self._join_and_check_status()

        return handler

    @background_alias(_background_invalid_call)
    @change_state_function_process
    def hijack_syscall(
        self: InternalDebugger,
        original_syscall: int | str,
        new_syscall: int | str,
        recursive: bool = True,
        **kwargs: int,
    ) -> SyscallHandler:
        """Hijacks a syscall in the target process.

        Args:
            original_syscall (int | str): The syscall name or number to hijack.
            new_syscall (int | str): The syscall name or number to hijack the original syscall with.
            recursive (bool, optional): Whether, when the syscall is hijacked with another one, the syscall handler
            associated with the new syscall should be considered as well. Defaults to False.
            **kwargs: (int, optional): The arguments to pass to the new syscall.

        Returns:
            HandledSyscall: The HandledSyscall object.
        """
        if set(kwargs) - SyscallHijacker.allowed_args:
            raise ValueError("Invalid keyword arguments in syscall hijack")

        if isinstance(original_syscall, str):
            original_syscall_number = resolve_syscall_number(self.arch, original_syscall)
        else:
            original_syscall_number = original_syscall

        new_syscall_number = (
            resolve_syscall_number(self.arch, new_syscall) if isinstance(new_syscall, str) else new_syscall
        )

        if original_syscall_number == new_syscall_number:
            raise ValueError(
                "The original syscall and the new syscall must be different during hijacking.",
            )

        on_enter = SyscallHijacker().create_hijacker(
            new_syscall_number,
            **kwargs,
        )

        # Check if the syscall is already handled (by the user or by the pretty print handler)
        if original_syscall_number in self.handled_syscalls:
            handler = self.handled_syscalls[original_syscall_number]
            if handler.on_enter_user or handler.on_exit_user:
                liblog.warning(
                    f"Syscall {original_syscall_number} is already handled by a user-defined handler. Overriding it.",
                )
            handler.on_enter_user = on_enter
            handler.on_exit_user = None
            handler.recursive = recursive
            handler.enabled = True
        else:
            handler = SyscallHandler(
                original_syscall_number,
                on_enter,
                None,
                None,
                None,
                recursive,
            )

            link_to_internal_debugger(handler, self)

            self.__polling_thread_command_queue.put(
                (self.__threaded_handle_syscall, (handler,)),
            )

            self._join_and_check_status()

        return handler

    @background_alias(_background_invalid_call)
    @change_state_function_process
    def gdb(self: InternalDebugger, open_in_new_process: bool = True) -> None:
        """Migrates the current debugging session to GDB."""

        # TODO: not needed?
        self.interrupt()

        self.__polling_thread_command_queue.put((self.__threaded_gdb, ()))

        self._join_and_check_status()

        if open_in_new_process and libcontext.terminal:
            self._open_gdb_in_new_process()
        else:
            if open_in_new_process:
                liblog.warning(
                    "Cannot open in a new process. Please configure the terminal in libcontext.terminal.",
                )
            self._open_gdb_in_shell()

        self.__polling_thread_command_queue.put((self.__threaded_migrate_from_gdb, ()))

        self._join_and_check_status()

    def _craft_gdb_migration_command(self: InternalDebugger) -> list[str]:
        """Crafts the command to migrate to GDB."""
        gdb_command = [
            "/bin/gdb",
            "-q",
            "--pid",
            str(self.process_id),
            "-ex",
            "source " + GDB_GOBACK_LOCATION,
            "-ex",
            "ni",
            "-ex",
            "ni",
        ]

        bp_args = []
        for bp in self.breakpoints.values():
            if bp.enabled:
                bp_args.append("-ex")

                if bp.hardware and bp.condition == "rw":
                    bp_args.append(f"awatch *(int{bp.length * 8}_t *) {bp.address:0x}")
                elif bp.hardware and bp.condition == "w":
                    bp_args.append(f"watch *(int{bp.length * 8}_t *) {bp.address:0x}")
                elif bp.hardware:
                    bp_args.append("hb *" + hex(bp.address))
                else:
                    bp_args.append("b *" + hex(bp.address))

                if self.threads[0].instruction_pointer == bp.address and not bp.hardware:
                    # We have to enqueue an additional continue
                    bp_args.append("-ex")
                    bp_args.append("ni")

        return gdb_command + bp_args

    def _open_gdb_in_new_process(self: InternalDebugger) -> None:
        """Opens GDB in a new process following the configuration in libcontext.terminal."""
        args = self._craft_gdb_migration_command()

        initial_pid = Popen(libcontext.terminal + args).pid

        os.waitpid(initial_pid, 0)

        liblog.debugger("Waiting for GDB process to terminate...")

        for proc in psutil.process_iter():
            try:
                cmdline = proc.cmdline()
            except psutil.ZombieProcess:
                # This is a zombie process, which psutil tracks but we cannot interact with
                continue

            if args == cmdline:
                gdb_process = proc
                break
        else:
            raise RuntimeError("GDB process not found.")

        while gdb_process.is_running() and gdb_process.status() != psutil.STATUS_ZOMBIE:
            # As the GDB process is in a different group, we do not have the authority to wait on it
            # So we must keep polling it until it is no longer running
            pass

    def _open_gdb_in_shell(self: InternalDebugger) -> None:
        """Open GDB in the current shell."""
        gdb_pid = os.fork()
        if gdb_pid == 0:  # This is the child process.
            args = self._craft_gdb_migration_command()
            os.execv("/bin/gdb", args)
        else:  # This is the parent process.
            # Parent ignores SIGINT, so only GDB (child) receives it
            signal.signal(signal.SIGINT, signal.SIG_IGN)

            # Wait for the child process to finish
            os.waitpid(gdb_pid, 0)

            # Reset the SIGINT behavior to default handling after child exits
            signal.signal(signal.SIGINT, signal.SIG_DFL)

    def _background_step(self: InternalDebugger, thread: ThreadContext) -> None:
        """Executes a single instruction of the process.

        Args:
            thread (ThreadContext): The thread to step. Defaults to None.
        """
        self.__threaded_step(thread)
        self.__threaded_wait()

    @background_alias(_background_step)
    @change_state_function_thread
    def step(self: InternalDebugger, thread: ThreadContext) -> None:
        """Executes a single instruction of the process.

        Args:
            thread (ThreadContext): The thread to step. Defaults to None.
        """
        self._ensure_process_stopped()
        self.__polling_thread_command_queue.put((self.__threaded_step, (thread,)))
        self.__polling_thread_command_queue.put((self.__threaded_wait, ()))
        self._join_and_check_status()

    def _background_step_until(
        self: InternalDebugger,
        thread: ThreadContext,
        position: int | str,
        max_steps: int = -1,
        file: str = "hybrid",
    ) -> None:
        """Executes instructions of the process until the specified location is reached.

        Args:
            thread (ThreadContext): The thread to step. Defaults to None.
            position (int | bytes): The location to reach.
            max_steps (int, optional): The maximum number of steps to execute. Defaults to -1.
            file (str, optional): The user-defined backing file to resolve the address in. Defaults to "hybrid"
            (libdebug will first try to solve the address as an absolute address, then as a relative address w.r.t.
            the "binary" map file).
        """
        if isinstance(position, str):
            address = self.resolve_symbol(position, file)
        else:
            address = self.resolve_address(position, file)

        self.__threaded_step_until(thread, address, max_steps)

    @background_alias(_background_step_until)
    @change_state_function_thread
    def step_until(
        self: InternalDebugger,
        thread: ThreadContext,
        position: int | str,
        max_steps: int = -1,
        file: str = "hybrid",
    ) -> None:
        """Executes instructions of the process until the specified location is reached.

        Args:
            thread (ThreadContext): The thread to step. Defaults to None.
            position (int | bytes): The location to reach.
            max_steps (int, optional): The maximum number of steps to execute. Defaults to -1.
            file (str, optional): The user-defined backing file to resolve the address in. Defaults to "hybrid"
            (libdebug will first try to solve the address as an absolute address, then as a relative address w.r.t.
            the "binary" map file).
        """
        if isinstance(position, str):
            address = self.resolve_symbol(position, file)
        else:
            address = self.resolve_address(position, file)

        arguments = (
            thread,
            address,
            max_steps,
        )

        self.__polling_thread_command_queue.put((self.__threaded_step_until, arguments))

        self._join_and_check_status()

    def _background_finish(
        self: InternalDebugger,
        thread: ThreadContext,
        heuristic: str = "backtrace",
    ) -> None:
        """Continues execution until the current function returns or the process stops.

        The command requires a heuristic to determine the end of the function. The available heuristics are:
        - `backtrace`: The debugger will place a breakpoint on the saved return address found on the stack and continue execution on all threads.
        - `step-mode`: The debugger will step on the specified thread until the current function returns. This will be slower.

        Args:
            thread (ThreadContext): The thread to finish.
            heuristic (str, optional): The heuristic to use. Defaults to "backtrace".
        """
        self.__threaded_finish(thread, heuristic)

    @background_alias(_background_finish)
    @change_state_function_thread
    def finish(self: InternalDebugger, thread: ThreadContext, heuristic: str = "backtrace") -> None:
        """Continues execution until the current function returns or the process stops.

        The command requires a heuristic to determine the end of the function. The available heuristics are:
        - `backtrace`: The debugger will place a breakpoint on the saved return address found on the stack and continue execution on all threads.
        - `step-mode`: The debugger will step on the specified thread until the current function returns. This will be slower.

        Args:
            thread (ThreadContext): The thread to finish.
            heuristic (str, optional): The heuristic to use. Defaults to "backtrace".
        """
        self.__polling_thread_command_queue.put(
            (self.__threaded_finish, (thread, heuristic)),
        )

        self._join_and_check_status()

    def enable_pretty_print(
        self: InternalDebugger,
    ) -> SyscallHandler:
        """Handles a syscall in the target process to pretty prints its arguments and return value."""
        self._ensure_process_stopped()

        syscall_numbers = get_all_syscall_numbers(self.arch)

        for syscall_number in syscall_numbers:
            # Check if the syscall is already handled (by the user or by the pretty print handler)
            if syscall_number in self.handled_syscalls:
                handler = self.handled_syscalls[syscall_number]
                if syscall_number not in (self.syscalls_to_not_pprint or []) and syscall_number in (
                    self.syscalls_to_pprint or syscall_numbers
                ):
                    handler.on_enter_pprint = pprint_on_enter
                    handler.on_exit_pprint = pprint_on_exit
                else:
                    # Remove the pretty print handler from previous pretty print calls
                    handler.on_enter_pprint = None
                    handler.on_exit_pprint = None
            elif syscall_number not in (self.syscalls_to_not_pprint or []) and syscall_number in (
                self.syscalls_to_pprint or syscall_numbers
            ):
                handler = SyscallHandler(
                    syscall_number,
                    None,
                    None,
                    pprint_on_enter,
                    pprint_on_exit,
                )

                link_to_internal_debugger(handler, self)

                # We have to disable the handler since it is not user-defined
                handler.disable()

                self.__polling_thread_command_queue.put(
                    (self.__threaded_handle_syscall, (handler,)),
                )

        self._join_and_check_status()

    def disable_pretty_print(self: InternalDebugger) -> None:
        """Disable the handler for all the syscalls that are pretty printed."""
        self._ensure_process_stopped()

        installed_handlers = list(self.handled_syscalls.values())
        for handler in installed_handlers:
            if handler.on_enter_pprint or handler.on_exit_pprint:
                if handler.on_enter_user or handler.on_exit_user:
                    handler.on_enter_pprint = None
                    handler.on_exit_pprint = None
                else:
                    self.__polling_thread_command_queue.put(
                        (self.__threaded_unhandle_syscall, (handler,)),
                    )

        self._join_and_check_status()

    def insert_new_thread(self: InternalDebugger, thread: ThreadContext) -> None:
        """Insert a new thread in the context.

        Args:
            thread (ThreadContext): the thread to insert.
        """
        if thread in self.threads:
            raise RuntimeError("Thread already registered.")

        self.threads.append(thread)

    def set_thread_as_dead(
        self: InternalDebugger,
        thread_id: int,
        exit_code: int | None,
        exit_signal: int | None,
    ) -> None:
        """Set a thread as dead and update its exit code and exit signal.

        Args:
            thread_id (int): the ID of the thread to set as dead.
            exit_code (int, optional): the exit code of the thread.
            exit_signal (int, optional): the exit signal of the thread.
        """
        for thread in self.threads:
            if thread.thread_id == thread_id:
                thread.set_as_dead()
                thread._exit_code = exit_code
                thread._exit_signal = exit_signal
                break

    def get_thread_by_id(self: InternalDebugger, thread_id: int) -> ThreadContext:
        """Get a thread by its ID.

        Args:
            thread_id (int): the ID of the thread to get.

        Returns:
            ThreadContext: the thread with the specified ID.
        """
        for thread in self.threads:
            if thread.thread_id == thread_id and not thread.dead:
                return thread

        return None

    def resolve_address(
        self: InternalDebugger,
        address: int,
        backing_file: str,
        skip_absolute_address_validation: bool = False,
    ) -> int:
        """Normalizes and validates the specified address.

        Args:
            address (int): The address to normalize and validate.
            backing_file (str): The backing file to resolve the address in.
            skip_absolute_address_validation (bool, optional): Whether to skip bounds checking for absolute addresses. Defaults to False.

        Returns:
            int: The normalized and validated address.

        Raises:
            ValueError: If the substring `backing_file` is present in multiple backing files.
        """
        if skip_absolute_address_validation and backing_file == "absolute":
            return address

        maps = self.debugging_interface.maps()

        if backing_file in ["hybrid", "absolute"]:
            if check_absolute_address(address, maps):
                # If the address is absolute, we can return it directly
                return address
            elif backing_file == "absolute":
                # The address is explicitly an absolute address but we did not find it
                raise ValueError(
                    "The specified absolute address does not exist. Check the address or specify a backing file.",
                )
            else:
                # If the address was not found and the backing file is not "absolute",
                # we have to assume it is in the main map
                backing_file = self._get_process_full_path()
                liblog.warning(
                    f"No backing file specified and no corresponding absolute address found for {hex(address)}. Assuming {backing_file}.",
                )
        elif (
            backing_file == (full_backing_path := self._get_process_full_path())
            or backing_file == "binary"
            or backing_file == self._get_process_name()
        ):
            backing_file = full_backing_path

        filtered_maps = []
        unique_files = set()

        for vmap in maps:
            if backing_file in vmap.backing_file:
                filtered_maps.append(vmap)
                unique_files.add(vmap.backing_file)

        if len(unique_files) > 1:
            raise ValueError(
                f"The substring {backing_file} is present in multiple, different backing files. The address resolution cannot be accurate. The matching backing files are: {', '.join(unique_files)}.",
            )

        if not filtered_maps:
            raise ValueError(
                f"The specified string {backing_file} does not correspond to any backing file. The available backing files are: {', '.join(set(vmap.backing_file for vmap in maps))}."
            )
        return normalize_and_validate_address(address, filtered_maps)

    def resolve_symbol(self: InternalDebugger, symbol: str, backing_file: str) -> int:
        """Resolves the address of the specified symbol.

        Args:
            symbol (str): The symbol to resolve.
            backing_file (str): The backing file to resolve the symbol in.

        Returns:
            int: The address of the symbol.
        """
        maps = self.debugging_interface.maps()

        if backing_file == "absolute":
            raise ValueError("Cannot use `absolute` backing file with symbols.")

        if backing_file == "hybrid":
            # If no explicit backing file is specified, we have to assume it is in the main map
            backing_file = self._get_process_full_path()
            liblog.debugger(f"No backing file specified for the symbol {symbol}. Assuming {backing_file}.")
        elif (
            backing_file == (full_backing_path := self._get_process_full_path())
            or backing_file == "binary"
            or backing_file == self._get_process_name()
        ):
            backing_file = full_backing_path

        filtered_maps = []
        unique_files = set()

        for vmap in maps:
            if backing_file in vmap.backing_file:
                filtered_maps.append(vmap)
                unique_files.add(vmap.backing_file)

        if len(unique_files) > 1:
            raise ValueError(
                f"The substring {backing_file} is present in multiple, different backing files. The address resolution cannot be accurate. The matching backing files are: {', '.join(unique_files)}.",
            )

        if not filtered_maps:
            raise ValueError(
                f"The specified string {backing_file} does not correspond to any backing file. The available backing files are: {', '.join(set(vmap.backing_file for vmap in maps))}."
            )

        return resolve_symbol_in_maps(symbol, filtered_maps)

    def _background_ensure_process_stopped(self: InternalDebugger) -> None:
        """Validates the state of the process."""
        # In background mode, there shouldn't be anything to do here

    @background_alias(_background_ensure_process_stopped)
    def _ensure_process_stopped(self: InternalDebugger) -> None:
        """Validates the state of the process."""
        if not self.running:
            return

        if self.auto_interrupt_on_command:
            self.interrupt()

        self._join_and_check_status()

    def _is_in_background(self: InternalDebugger) -> None:
        return current_thread() == self.__polling_thread

    def __polling_thread_function(self: InternalDebugger) -> None:
        """This function is run in a thread. It is used to poll the process for state change."""
        while True:
            # Wait for the main thread to signal a command to execute
            command, args = self.__polling_thread_command_queue.get()

            if command == THREAD_TERMINATE:
                # Signal that the command has been executed
                self.__polling_thread_command_queue.task_done()
                return

            # Execute the command
            try:
                return_value = command(*args)
            except BaseException as e:
                return_value = e

            if return_value is not None:
                self.__polling_thread_response_queue.put(return_value)

            # Signal that the command has been executed
            self.__polling_thread_command_queue.task_done()

            if return_value is not None:
                self.__polling_thread_response_queue.join()

    def _join_and_check_status(self: InternalDebugger) -> None:
        # Wait for the background thread to signal "task done" before returning
        # We don't want any asynchronous behaviour here
        self.__polling_thread_command_queue.join()

        # Check for any exceptions raised by the background thread
        if not self.__polling_thread_response_queue.empty():
            response = self.__polling_thread_response_queue.get()
            self.__polling_thread_response_queue.task_done()
            if response is not None:
                raise response

    @functools.cache
    def _get_process_full_path(self: InternalDebugger) -> str:
        """Get the full path of the process.

        Returns:
            str: the full path of the process.
        """
        return str(Path(f"/proc/{self.process_id}/exe").readlink())

    @functools.cache
    def _get_process_name(self: InternalDebugger) -> str:
        """Get the name of the process.

        Returns:
            str: the name of the process.
        """
        with Path(f"/proc/{self.process_id}/comm").open() as f:
            return f.read().strip()

    def __threaded_run(self: InternalDebugger) -> None:
        liblog.debugger("Starting process %s.", self.argv[0])
        self.debugging_interface.run()

        self.set_stopped()

    def __threaded_attach(self: InternalDebugger, pid: int) -> None:
        liblog.debugger("Attaching to process %d.", pid)
        self.debugging_interface.attach(pid)

        self.set_stopped()

    def __threaded_detach(self: InternalDebugger) -> None:
        liblog.debugger("Detaching from process %d.", self.process_id)
        self.debugging_interface.detach()

        self.set_stopped()

    def __threaded_kill(self: InternalDebugger) -> None:
        if self.argv:
            liblog.debugger(
                "Killing process %s (%d).",
                self.argv[0],
                self.process_id,
            )
        else:
            liblog.debugger("Killing process %d.", self.process_id)
        self.debugging_interface.kill()

    def __threaded_cont(self: InternalDebugger) -> None:
        if self.argv:
            liblog.debugger(
                "Continuing process %s (%d).",
                self.argv[0],
                self.process_id,
            )
        else:
            liblog.debugger("Continuing process %d.", self.process_id)

        self.set_running()
        self.debugging_interface.cont()

    def __threaded_wait(self: InternalDebugger) -> None:
        if self.argv:
            liblog.debugger(
                "Waiting for process %s (%d) to stop.",
                self.argv[0],
                self.process_id,
            )
        else:
            liblog.debugger("Waiting for process %d to stop.", self.process_id)

        while True:
            if self.threads[0].dead:
                # All threads are dead
                liblog.debugger("All threads dead")
                break
            self.resume_context.resume = True
            self.debugging_interface.wait()
            if self.resume_context.resume:
                self.debugging_interface.cont()
            else:
                break
        self.set_stopped()

    def __threaded_breakpoint(self: InternalDebugger, bp: Breakpoint) -> None:
        liblog.debugger("Setting breakpoint at 0x%x.", bp.address)
        self.debugging_interface.set_breakpoint(bp)

    def __threaded_catch_signal(self: InternalDebugger, catcher: SignalCatcher) -> None:
        liblog.debugger(
            f"Setting the catcher for signal {resolve_signal_name(catcher.signal_number)} ({catcher.signal_number}).",
        )
        self.debugging_interface.set_signal_catcher(catcher)

    def __threaded_handle_syscall(self: InternalDebugger, handler: SyscallHandler) -> None:
        liblog.debugger(f"Setting the handler for syscall {handler.syscall_number}.")
        self.debugging_interface.set_syscall_handler(handler)

    def __threaded_unhandle_syscall(self: InternalDebugger, handler: SyscallHandler) -> None:
        liblog.debugger(f"Unsetting the handler for syscall {handler.syscall_number}.")
        self.debugging_interface.unset_syscall_handler(handler)

    def __threaded_step(self: InternalDebugger, thread: ThreadContext) -> None:
        liblog.debugger("Stepping thread %s.", thread.thread_id)
        self.debugging_interface.step(thread)
        self.set_running()

    def __threaded_step_until(
        self: InternalDebugger,
        thread: ThreadContext,
        address: int,
        max_steps: int,
    ) -> None:
        liblog.debugger("Stepping thread %s until 0x%x.", thread.thread_id, address)
        self.debugging_interface.step_until(thread, address, max_steps)
        self.set_stopped()

    def __threaded_finish(self: InternalDebugger, thread: ThreadContext, heuristic: str) -> None:
        prefix = heuristic.capitalize()

        liblog.debugger(f"{prefix} finish on thread %s", thread.thread_id)
        self.debugging_interface.finish(thread, heuristic=heuristic)

        self.set_stopped()

    def __threaded_gdb(self: InternalDebugger) -> None:
        self.debugging_interface.migrate_to_gdb()

    def __threaded_migrate_from_gdb(self: InternalDebugger) -> None:
        self.debugging_interface.migrate_from_gdb()

    def __threaded_peek_memory(self: InternalDebugger, address: int) -> bytes | BaseException:
<<<<<<< HEAD
        try:
            value = self.debugging_interface.peek_memory(address)
            return value.to_bytes(get_platform_register_size(self.arch), sys.byteorder)
        except BaseException as e:
            return e
=======
        value = self.debugging_interface.peek_memory(address)
        # TODO: this is only for amd64
        return value.to_bytes(8, "little")
>>>>>>> c405d12d

    def __threaded_poke_memory(self: InternalDebugger, address: int, data: bytes) -> None:
        int_data = int.from_bytes(data, sys.byteorder)
        self.debugging_interface.poke_memory(address, int_data)

    def __threaded_fetch_fp_registers(self: InternalDebugger, thread_id: int) -> None:
        self.debugging_interface.fetch_fp_registers(thread_id)

    def __threaded_flush_fp_registers(self: InternalDebugger, thread_id: int) -> None:
        self.debugging_interface.flush_fp_registers(thread_id)

    @background_alias(__threaded_peek_memory)
    def _peek_memory(self: InternalDebugger, address: int) -> bytes:
        """Reads memory from the process."""
        if not self.instanced:
            raise RuntimeError("Process not running, cannot step.")

        if self.running:
            # Reading memory while the process is running could lead to concurrency issues
            # and corrupted values
            liblog.debugger(
                "Process is running. Waiting for it to stop before reading memory.",
            )

        self._ensure_process_stopped()

        self.__polling_thread_command_queue.put(
            (self.__threaded_peek_memory, (address,)),
        )

        # We cannot call _join_and_check_status here, as we need the return value which might not be an exception
        self.__polling_thread_command_queue.join()

        value = self.__polling_thread_response_queue.get()
        self.__polling_thread_response_queue.task_done()

        if isinstance(value, BaseException):
            raise value

        return value

    @background_alias(__threaded_poke_memory)
    def _poke_memory(self: InternalDebugger, address: int, data: bytes) -> None:
        """Writes memory to the process."""
        if not self.instanced:
            raise RuntimeError("Process not running, cannot step.")

        if self.running:
            # Reading memory while the process is running could lead to concurrency issues
            # and corrupted values
            liblog.debugger(
                "Process is running. Waiting for it to stop before writing to memory.",
            )

        self._ensure_process_stopped()

        self.__polling_thread_command_queue.put(
            (self.__threaded_poke_memory, (address, data)),
        )

        self._join_and_check_status()

    @background_alias(__threaded_fetch_fp_registers)
    def _fetch_fp_registers(self: InternalDebugger, thread_id: int) -> None:
        """Fetches the floating point registers of a thread."""
        if not self.instanced:
            raise RuntimeError("Process not running, cannot step.")

        self._ensure_process_stopped()

        self.__polling_thread_command_queue.put(
            (self.__threaded_fetch_fp_registers, (thread_id,)),
        )

        self._join_and_check_status()

    @background_alias(__threaded_flush_fp_registers)
    def _flush_fp_registers(self: InternalDebugger, thread_id: int) -> None:
        """Flushes the floating point registers of a thread."""
        if not self.instanced:
            raise RuntimeError("Process not running, cannot step.")

        self._ensure_process_stopped()

        self.__polling_thread_command_queue.put(
            (self.__threaded_flush_fp_registers, (thread_id,)),
        )

        self._join_and_check_status()

    def _enable_antidebug_escaping(self: InternalDebugger) -> None:
        """Enables the anti-debugging escape mechanism."""
        handler = SyscallHandler(
            resolve_syscall_number(self.arch, "ptrace"),
            on_enter_ptrace,
            on_exit_ptrace,
            None,
            None,
        )

        link_to_internal_debugger(handler, self)

        self.__polling_thread_command_queue.put((self.__threaded_handle_syscall, (handler,)))

        # Seutp hidden state for the handler
        handler._traceme_called = False
        handler._command = None

    @property
    def running(self: InternalDebugger) -> bool:
        """Get the state of the process.

        Returns:
            bool: True if the process is running, False otherwise.
        """
        return self._is_running

    def set_running(self: InternalDebugger) -> None:
        """Set the state of the process to running."""
        self._is_running = True

    def set_stopped(self: InternalDebugger) -> None:
        """Set the state of the process to stopped."""
        self._is_running = False<|MERGE_RESOLUTION|>--- conflicted
+++ resolved
@@ -1305,17 +1305,8 @@
         self.debugging_interface.migrate_from_gdb()
 
     def __threaded_peek_memory(self: InternalDebugger, address: int) -> bytes | BaseException:
-<<<<<<< HEAD
-        try:
-            value = self.debugging_interface.peek_memory(address)
-            return value.to_bytes(get_platform_register_size(self.arch), sys.byteorder)
-        except BaseException as e:
-            return e
-=======
         value = self.debugging_interface.peek_memory(address)
-        # TODO: this is only for amd64
-        return value.to_bytes(8, "little")
->>>>>>> c405d12d
+        return value.to_bytes(get_platform_register_size(self.arch), sys.byteorder)
 
     def __threaded_poke_memory(self: InternalDebugger, address: int, data: bytes) -> None:
         int_data = int.from_bytes(data, sys.byteorder)
